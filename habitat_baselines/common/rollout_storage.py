--- conflicted
+++ resolved
@@ -5,11 +5,7 @@
 # LICENSE file in the root directory of this source tree.
 
 import warnings
-<<<<<<< HEAD
-from typing import Iterator
-=======
 from typing import Optional, Tuple
->>>>>>> bc85d096
 
 import numpy as np
 import torch
@@ -74,18 +70,12 @@
         self.buffers["prev_actions"] = torch.zeros(
             numsteps + 1, num_envs, *action_shape
         )
-<<<<<<< HEAD
-        if action_space.__class__.__name__ == "ActionSpace":
-            self.buffers["actions"] = self.buffers["actions"].long()  # type: ignore
-            self.buffers["prev_actions"] = self.buffers["prev_actions"].long()  # type: ignore
-=======
         if (
             discrete_actions
             and action_space.__class__.__name__ == "ActionSpace"
         ):
             self.buffers["actions"] = self.buffers["actions"].long()
             self.buffers["prev_actions"] = self.buffers["prev_actions"].long()
->>>>>>> bc85d096
 
         self.buffers["masks"] = torch.zeros(
             numsteps + 1, num_envs, 1, dtype=torch.bool
@@ -188,8 +178,8 @@
                 gae = (
                     delta + gamma * tau * gae * self.buffers["masks"][step + 1]
                 )
-                self.buffers["returns"][step] = (  # type: ignore
-                    gae + self.buffers["value_preds"][step]  # type: ignore
+                self.buffers["returns"][step] = (
+                    gae + self.buffers["value_preds"][step]
                 )
         else:
             self.buffers["returns"][self.current_rollout_step_idx] = next_value
@@ -201,9 +191,7 @@
                     + self.buffers["rewards"][step]
                 )
 
-    def recurrent_generator(
-        self, advantages, num_mini_batch
-    ) -> Iterator[TensorDict]:
+    def recurrent_generator(self, advantages, num_mini_batch) -> TensorDict:
         num_environments = advantages.size(1)
         assert num_environments >= num_mini_batch, (
             "Trainer requires the number of environments ({}) "
