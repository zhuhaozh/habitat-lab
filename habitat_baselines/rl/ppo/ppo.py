--- conflicted
+++ resolved
@@ -171,54 +171,18 @@
             )
 
             for batch in data_generator:
-<<<<<<< HEAD
                 with torch.cuda.amp.autocast() if self._fp16_autocast else contextlib.suppress():
                     (
                         values,
                         action_log_probs,
                         dist_entropy,
                         _,
-                    ) = self.actor_critic.evaluate_actions(
+                    ) = self._evaluate_actions(
                         batch["observations"],
                         batch["recurrent_hidden_states"],
                         batch["prev_actions"],
                         batch["masks"],
                         batch["actions"],
-=======
-                (
-                    values,
-                    action_log_probs,
-                    dist_entropy,
-                    _,
-                ) = self._evaluate_actions(
-                    batch["observations"],
-                    batch["recurrent_hidden_states"],
-                    batch["prev_actions"],
-                    batch["masks"],
-                    batch["actions"],
-                )
-
-                ratio = torch.exp(action_log_probs - batch["action_log_probs"])
-                surr1 = ratio * batch["advantages"]
-                surr2 = (
-                    torch.clamp(
-                        ratio, 1.0 - self.clip_param, 1.0 + self.clip_param
-                    )
-                    * batch["advantages"]
-                )
-                action_loss = -(torch.min(surr1, surr2).mean())
-
-                if self.use_clipped_value_loss:
-                    value_pred_clipped = batch["value_preds"] + (
-                        values - batch["value_preds"]
-                    ).clamp(-self.clip_param, self.clip_param)
-                    value_losses = (values - batch["returns"]).pow(2)
-                    value_losses_clipped = (
-                        value_pred_clipped - batch["returns"]
-                    ).pow(2)
-                    value_loss = 0.5 * torch.max(
-                        value_losses, value_losses_clipped
->>>>>>> 1e057dad
                     )
 
                     if self._fp16_mixed:
