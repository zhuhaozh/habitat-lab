#!/usr/bin/env python3

# Copyright (c) Facebook, Inc. and its affiliates.
# This source code is licensed under the MIT license found in the
# LICENSE file in the root directory of this source tree.

from typing import Tuple

import torch
from torch import Tensor
from torch import distributed as distrib

from habitat_baselines.common.rollout_storage import RolloutStorage
from habitat_baselines.rl.ppo import PPO

EPS_PPO = 1e-5


def distributed_mean_and_var(
    values: torch.Tensor,
) -> Tuple[torch.Tensor, torch.Tensor]:
    r"""Computes the mean and variances of a tensor over multiple workers.

    This method is equivalent to first collecting all versions of values and
    then computing the mean and variance locally over that

    :param values: (*,) shaped tensors to compute mean and variance over.  Assumed
                        to be solely the workers local copy of this tensor,
                        the resultant mean and variance will be computed
                        over _all_ workers version of this tensor.
    """
    assert distrib.is_initialized(), "Distributed must be initialized"

    world_size = distrib.get_world_size()

    mean = values.mean()
    distrib.all_reduce(mean)
    mean = mean / world_size

    var = (values - mean).pow(2).mean()
    distrib.all_reduce(var)
    var = var / world_size

    return mean, var


class DecentralizedDistributedMixin:
    def _get_advantages_distributed(
        self, rollouts: RolloutStorage
    ) -> torch.Tensor:
        advantages = (
<<<<<<< HEAD
            rollouts.buffers["returns"][: rollouts.step]
            - rollouts.buffers["value_preds"][: rollouts.step]
=======
            rollouts.buffers["returns"][: rollouts.current_rollout_step_idx]
            - rollouts.buffers["value_preds"][
                : rollouts.current_rollout_step_idx
            ]
>>>>>>> f751182e
        )
        if not self.use_normalized_advantage:  # type: ignore
            return advantages

        mean, var = distributed_mean_and_var(advantages)

        return (advantages - mean) / (var.sqrt() + EPS_PPO)

    def init_distributed(self, find_unused_params: bool = True) -> None:
        r"""Initializes distributed training for the model

        1. Broadcasts the model weights from world_rank 0 to all other workers
        2. Adds gradient hooks to the model

        :param find_unused_params: Whether or not to filter out unused parameters
                                   before gradient reduction.  This *must* be True if
                                   there are any parameters in the model that where unused in the
                                   forward pass, otherwise the gradient reduction
                                   will not work correctly.
        """
        # NB: Used to hide the hooks from the nn.Module,
        # so they don't show up in the state_dict
        class Guard:
            def __init__(self, model, device):
                if torch.cuda.is_available():
                    self.ddp = torch.nn.parallel.DistributedDataParallel(
                        model, device_ids=[device], output_device=device
                    )
                else:
                    self.ddp = torch.nn.parallel.DistributedDataParallel(model)

        self._ddp_hooks = Guard(self.actor_critic, self.device)  # type: ignore
        self.get_advantages = self._get_advantages_distributed

        self.reducer = self._ddp_hooks.ddp.reducer
        self.find_unused_params = find_unused_params

    def before_backward(self, loss: Tensor) -> None:
        super().before_backward(loss)  # type: ignore

        if self.find_unused_params:
            self.reducer.prepare_for_backward([loss])  # type: ignore
        else:
            self.reducer.prepare_for_backward([])  # type: ignore


class DDPPO(DecentralizedDistributedMixin, PPO):
    pass<|MERGE_RESOLUTION|>--- conflicted
+++ resolved
@@ -49,15 +49,10 @@
         self, rollouts: RolloutStorage
     ) -> torch.Tensor:
         advantages = (
-<<<<<<< HEAD
-            rollouts.buffers["returns"][: rollouts.step]
-            - rollouts.buffers["value_preds"][: rollouts.step]
-=======
             rollouts.buffers["returns"][: rollouts.current_rollout_step_idx]
             - rollouts.buffers["value_preds"][
                 : rollouts.current_rollout_step_idx
             ]
->>>>>>> f751182e
         )
         if not self.use_normalized_advantage:  # type: ignore
             return advantages
