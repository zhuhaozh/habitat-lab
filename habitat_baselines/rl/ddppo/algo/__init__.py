#!/usr/bin/env python3

# Copyright (c) Facebook, Inc. and its affiliates.
# This source code is licensed under the MIT license found in the
<<<<<<< HEAD
# LICENSE file in the root directory of this source tree.
=======
# LICENSE file in the root directory of this source tree.

from habitat_baselines.rl.ddppo.algo.ddppo import DDPPO
>>>>>>> f751182e
<|MERGE_RESOLUTION|>--- conflicted
+++ resolved
@@ -2,10 +2,6 @@
 
 # Copyright (c) Facebook, Inc. and its affiliates.
 # This source code is licensed under the MIT license found in the
-<<<<<<< HEAD
-# LICENSE file in the root directory of this source tree.
-=======
 # LICENSE file in the root directory of this source tree.
 
-from habitat_baselines.rl.ddppo.algo.ddppo import DDPPO
->>>>>>> f751182e
+from habitat_baselines.rl.ddppo.algo.ddppo import DDPPO