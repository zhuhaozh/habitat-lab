#!/usr/bin/env python3

# Copyright (c) Facebook, Inc. and its affiliates.
# This source code is licensed under the MIT license found in the
# LICENSE file in the root directory of this source tree.


import os.path as osp
from typing import Dict

import numpy as np

from habitat.core.registry import registry
from habitat.datasets.ovmm.ovmm_dataset import OVMMEpisode
from habitat.tasks.rearrange.sub_tasks.nav_to_obj_task import DynNavRLEnv


@registry.register_task(name="OVMMNavToObjTask-v0")
class OVMMDynNavRLEnv(DynNavRLEnv):
    def __init__(self, *args, config, dataset=None, **kwargs):
        super().__init__(
            config=config,
            *args,
            dataset=dataset,
            **kwargs,
        )
        self._receptacle_semantic_ids: Dict[int, int] = {}
        self._receptacle_categories: Dict[str, str] = {}
        self._object_semantic_ids: Dict[int, int] = {}
        self._object_categories: Dict[str, str] = {}
        self._recep_category_to_recep_category_id = (
            dataset.recep_category_to_recep_category_id
        )
        self._obj_category_to_obj_category_id = (
            dataset.obj_category_to_obj_category_id
        )
        self._loaded_receptacle_categories = False
        if config.receptacle_categories_file is not None and osp.exists(
            config.receptacle_categories_file
        ):
            with open(config.receptacle_categories_file) as f:
                for line in f.readlines():
                    name, category = line.strip().split(",")
                    self._receptacle_categories[name] = category
            self._loaded_receptacle_categories = True
        self._loaded_object_categories = False
        if config.object_categories_file is not None and osp.exists(config.object_categories_file):
            with open(config.object_categories_file) as f:
                for line in f.readlines():
                    name, category = line.strip().split(",")
                    self._object_categories[name] = category
            self._loaded_object_categories = True

    @property
    def receptacle_semantic_ids(self):
        return self._receptacle_semantic_ids

    @property
    def loaded_receptacle_categories(self):
        return self._loaded_receptacle_categories

<<<<<<< HEAD
    def reset(self, episode: OVMMEpisode):
=======
    @property
    def object_semantic_ids(self):
        return self._object_semantic_ids

    @property
    def object_receptacle_categories(self):
        return self._loaded_object_categories



    def reset(self, episode: Episode):
>>>>>>> 3df7dfae
        self._receptacle_semantic_ids = {}
        self._cache_receptacles()
        self._object_semantic_ids = {}
        self._cache_objects()
        obs = super().reset(episode)
        self._nav_to_obj_goal = np.stack(
            [
                view_point.agent_state.position
                for goal in episode.candidate_objects
                for view_point in goal.view_points
            ],
            axis=0,
        )
        return obs

    def _cache_receptacles(self):
        # TODO: potentially this is slow, get receptacle list from episode instead
        rom = self._sim.get_rigid_object_manager()
        for obj_handle in rom.get_object_handles():
            obj = rom.get_object_by_handle(obj_handle)
            user_attr_keys = obj.user_attributes.get_subconfig_keys()
            if any(key.startswith("receptacle_") for key in user_attr_keys):
                obj_name = osp.basename(obj.creation_attributes.handle).split(
                    ".", 1
                )[0]
                category = self._receptacle_categories.get(obj_name)
                if (
                    category is None
                    or category
                    not in self._recep_category_to_recep_category_id
                ):
                    continue
                category_id = self._recep_category_to_recep_category_id[
                    category
                ]
                self._receptacle_semantic_ids[obj.object_id] = category_id + 1

    def _cache_objects(self):
        rom = self._sim.get_rigid_object_manager()
        for scene_obj_id in self._sim.scene_obj_ids:
            # get the handle
            handle = rom.get_object_by_id(scene_obj_id).handle
            category = self._object_categories.get(handle[:-6])
            if category is None or category not in self._obj_category_to_obj_category_id:
                continue
            category_id = self._obj_category_to_obj_category_id[
                category
            ]
            self._object_semantic_ids[scene_obj_id] = category_id + 1


    def _generate_nav_to_pos(
        self, episode, start_hold_obj_idx=None, force_idx=None
    ):
        # learn nav to pick skill if not holding object currently
        if start_hold_obj_idx is None:
            # starting positions of candidate objects
            all_pos = np.stack(
                [
                    view_point.agent_state.position
                    for goal in episode.candidate_objects
                    for view_point in goal.view_points
                ],
                axis=0,
            )
            if force_idx is not None:
                raise NotImplementedError
        else:
            # positions of candidate goal receptacles
            all_pos = np.stack(
                [
                    view_point.agent_state.position
                    for goal in episode.candidate_goal_receps
                    for view_point in goal.view_points
                ],
                axis=0,
            )

        return all_pos<|MERGE_RESOLUTION|>--- conflicted
+++ resolved
@@ -59,9 +59,6 @@
     def loaded_receptacle_categories(self):
         return self._loaded_receptacle_categories
 
-<<<<<<< HEAD
-    def reset(self, episode: OVMMEpisode):
-=======
     @property
     def object_semantic_ids(self):
         return self._object_semantic_ids
@@ -70,10 +67,7 @@
     def object_receptacle_categories(self):
         return self._loaded_object_categories
 
-
-
-    def reset(self, episode: Episode):
->>>>>>> 3df7dfae
+    def reset(self, episode: OVMMEpisode):
         self._receptacle_semantic_ids = {}
         self._cache_receptacles()
         self._object_semantic_ids = {}
