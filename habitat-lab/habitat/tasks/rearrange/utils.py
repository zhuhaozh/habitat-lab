--- conflicted
+++ resolved
@@ -438,12 +438,8 @@
             np.random.choice(target_positions.shape[0])
         ]
         start_position = sim.pathfinder.get_random_navigable_point_near(
-<<<<<<< HEAD
-            target_position, distance_threshold, island_index=sim.navmesh_classification_results["active_island"]
-=======
             target_position, distance_threshold,
             island_index=sim.navmesh_classification_results["active_island"]
->>>>>>> 7a92b0bb
         )
 
         relative_target = target_position - start_position
