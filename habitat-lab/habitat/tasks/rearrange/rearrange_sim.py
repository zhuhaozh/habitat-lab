--- conflicted
+++ resolved
@@ -201,19 +201,16 @@
         if self._concur_render:
             self.renderer.acquire_gl_context()
 
-<<<<<<< HEAD
-    def _sleep_all_objects(self):
-=======
     def _auto_sleep(self):
-        all_robo_pos = [
-            robot.base_pos for robot in self.robots_mgr.robots_iter
+        all_agent_pos = [
+            agent.base_pos for agent in self.agents_mgr.articulated_agents_iter
         ]
         rom = self.get_rigid_object_manager()
         for handle, ro in rom.get_objects_by_handle_substring().items():
             is_far = all(
                 (robo_pos - ro.translation).length()
                 > self.habitat_config.sleep_dist
-                for robo_pos in all_robo_pos
+                for robo_pos in all_agent_pos
             )
             if is_far and ro.motion_type != MotionType.STATIC:
                 self._obj_orig_motion_types[handle] = ro.motion_type
@@ -221,8 +218,7 @@
             elif not is_far:
                 ro.motion_type = self._obj_orig_motion_types[handle]
 
-    def sleep_all_objects(self):
->>>>>>> 953e1548
+    def _sleep_all_objects(self):
         """
         De-activate (sleep) all rigid objects in the scene, assuming they are already in a dynamically stable state.
         """
@@ -775,13 +771,9 @@
                 add_back_viz_objs[name] = (before_pos, r)
             self.viz_ids = defaultdict(lambda: None)
 
-<<<<<<< HEAD
         self.maybe_update_articulated_agent()
-=======
-        self.maybe_update_robot()
         if self.habitat_config.sleep_dist > 0.0:
             self._auto_sleep()
->>>>>>> 953e1548
 
         if self._concur_render:
             self._prev_sim_obs = self.start_async_render()
@@ -871,13 +863,8 @@
 
         Never call sim.step_world directly or miss updating the articulated_agent.
         """
-<<<<<<< HEAD
-        # optionally step physics and update the articulated_agent for benchmarking purposes
+        # Optionally step physics and update the articulated_agent for benchmarking purposes
         if self._step_physics:
-=======
-        # optionally step physics and update the robot for benchmarking purposes
-        if self.habitat_config.step_physics:
->>>>>>> 953e1548
             self.step_world(dt)
 
     def get_targets(self) -> Tuple[np.ndarray, np.ndarray]:
