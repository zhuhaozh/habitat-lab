#!/usr/bin/env python3

# Copyright (c) Meta Platforms, Inc. and its affiliates.
# This source code is licensed under the MIT license found in the
# LICENSE file in the root directory of this source tree.

import os.path as osp
from collections import defaultdict
from typing import (
    TYPE_CHECKING,
    Any,
    Callable,
    Dict,
    List,
    Optional,
    Tuple,
    Union,
)

import magnum as mn
import numpy as np
import numpy.typing as npt

import habitat_sim
from habitat.config import read_write
from habitat.core.registry import registry
from habitat.core.simulator import AgentState, Observations
from habitat.datasets.rearrange.rearrange_dataset import RearrangeEpisode

# flake8: noqa
from habitat.sims.habitat_simulator.habitat_simulator import HabitatSim
from habitat.tasks.rearrange.marker_info import MarkerInfo
from habitat.tasks.rearrange.rearrange_grasp_manager import (
    RearrangeGraspManager,
)
from habitat.tasks.rearrange.agent_manager import AgentManager
from habitat.tasks.rearrange.utils import (
    get_aabb,
    make_render_only,
    rearrange_collision,
    rearrange_logger,
)
from habitat_sim.nav import NavMeshSettings
from habitat_sim.physics import CollisionGroups, JointMotorSettings, MotionType
from habitat_sim.sim import SimulatorBackend
from habitat_sim.utils.common import quat_from_magnum

if TYPE_CHECKING:
    from omegaconf import DictConfig


@registry.register_simulator(name="RearrangeSim-v0")
class RearrangeSim(HabitatSim):
    """
    :property ref_handle_to_rigid_obj_id: maps a handle name to the relative position of an object in `self.scene_obj_ids`.
    """

    ref_handle_to_rigid_obj_id: Optional[Dict[str, int]]

    def __init__(self, config: "DictConfig"):
        if len(config.agents) > 1:
            with read_write(config):
                for agent_name, agent_cfg in config.agents.items():
                    # using list to create a copy of the sim_sensors keys since we will be
                    # editing the sim_sensors config
                    sensor_keys = list(agent_cfg.sim_sensors.keys())
                    for sensor_key in sensor_keys:
                        sensor_config = agent_cfg.sim_sensors.pop(sensor_key)
                        sensor_config.uuid = (
                            f"{agent_name}_{sensor_config.uuid}"
                        )
                        agent_cfg.sim_sensors[
                            f"{agent_name}_{sensor_key}"
                        ] = sensor_config

        super().__init__(config)

        self.first_setup = True
        self.ep_info: Optional[RearrangeEpisode] = None
        self.prev_loaded_navmesh = None
        self.prev_scene_id: Optional[str] = None

        # Number of physics updates per action
        self.ac_freq_ratio = self.habitat_config.ac_freq_ratio
        # The physics update time step.
        self.ctrl_freq = self.habitat_config.ctrl_freq
        # Effective control speed is (ctrl_freq/ac_freq_ratio)

        self.art_objs: List[habitat_sim.physics.ManagedArticulatedObject] = []
        self._start_art_states: Dict[
            habitat_sim.physics.ManagedArticulatedObject, List[float]
        ] = {}
        self._prev_obj_names: Optional[List[str]] = None
        self.scene_obj_ids: List[int] = []
        # Used to get data from the RL environment class to sensors.
        self._goal_pos = None
        self.viz_ids: Dict[Any, Any] = defaultdict(lambda: None)
        self.ref_handle_to_rigid_obj_id = None
        self._markers: Dict[str, MarkerInfo] = {}

        self._viz_templates: Dict[str, Any] = {}
        self._viz_handle_to_template: Dict[str, float] = {}
        self._viz_objs: Dict[str, Any] = {}

        # Disables arm control. Useful if you are hiding the arm to perform
        # some scene sensing (used in the sense phase of the sense-plan act
        # architecture).
        self.ctrl_arm = True
<<<<<<< HEAD
        self.agents_mgr = AgentManager(self.habitat_config, self)
        
=======

        self.robots_mgr = RobotManager(self.habitat_config, self)

        self._debug_render_robot = self.habitat_config.debug_render_robot
        self._debug_render_goal = self.habitat_config.debug_render_goal
        self._debug_render = self.habitat_config.debug_render
        self._concur_render = self.habitat_config.concur_render
        self._enable_gfx_replay_save = (
            self.habitat_config.habitat_sim_v0.enable_gfx_replay_save
        )
        self._needs_markers = self.habitat_config.needs_markers
        self._update_robot = self.habitat_config.update_robot
        self._step_physics = self.habitat_config.step_physics

>>>>>>> 7c842d9d
    @property
    def agent(self):
        if len(self.agents_mgr) > 1:
            raise ValueError(f"Cannot access `sim.agent` with multiple agents")
        return self.agents_mgr[0].agent

    @property
    def grasp_mgr(self):
        if len(self.agents_mgr) > 1:
            raise ValueError(
                f"Cannot access `sim.grasp_mgr` with multiple robots"
            )
        return self.agents_mgr[0].grasp_mgr

    def _get_target_trans(self):
        """
        This is how the target transforms should be accessed since
        multiprocessing does not allow pickling.
        """
        # Preprocess the ep_info making necessary datatype conversions.
        target_trans = []
        rom = self.get_rigid_object_manager()
        for target_handle, trans in self._targets.items():
            targ_idx = self.scene_obj_ids.index(
                rom.get_object_by_handle(target_handle).object_id
            )
            target_trans.append((targ_idx, trans))
        return target_trans

    def _try_acquire_context(self):
        if self._concur_render:
            self.renderer.acquire_gl_context()

    def sleep_all_objects(self):
        """
        De-activate (sleep) all rigid objects in the scene, assuming they are already in a dynamically stable state.
        """
        rom = self.get_rigid_object_manager()
        for _, ro in rom.get_objects_by_handle_substring().items():
            ro.awake = False

        aom = self.get_articulated_object_manager()
        for _, ao in aom.get_objects_by_handle_substring().items():
            ao.awake = False

    def add_markers(self, ep_info: RearrangeEpisode):
        self._markers = {}
        aom = self.get_articulated_object_manager()
        for marker in ep_info.markers:
            p = marker["params"]
            ao = aom.get_object_by_handle(p["object"])
            name_to_link = {}
            name_to_link_id = {}
            for i in range(ao.num_links):
                name = ao.get_link_name(i)
                link = ao.get_link_scene_node(i)
                name_to_link[name] = link
                name_to_link_id[name] = i

            self._markers[marker["name"]] = MarkerInfo(
                p["offset"],
                name_to_link[p["link"]],
                ao,
                name_to_link_id[p["link"]],
            )

    def get_marker(self, name: str) -> MarkerInfo:
        return self._markers[name]

    def get_all_markers(self):
        return self._markers

    def _update_markers(self) -> None:
        for m in self._markers.values():
            m.update()

    def reset(self):
        SimulatorBackend.reset(self)
        for i in range(len(self.agents)):
            self.reset_agent(i)
        return None

    def reconfigure(self, config: "DictConfig", ep_info: RearrangeEpisode):
        self.instance_handle_to_ref_handle = ep_info.info["object_labels"]

        with read_write(config):
            config["scene"] = ep_info.scene_id

        super().reconfigure(config, should_close_on_new_scene=False)

        self.ref_handle_to_rigid_obj_id = {}

        self.ep_info = ep_info
        self._try_acquire_context()

        new_scene = self.prev_scene_id != ep_info.scene_id

        if new_scene:
            self._prev_obj_names = None

        self.agents_mgr.reconfigure(new_scene)
        
        # Only remove and re-add objects if we have a new set of objects.
        obj_names = [x[0] for x in ep_info.rigid_objs]
        should_add_objects = self._prev_obj_names != obj_names
        self._prev_obj_names = obj_names

        self._clear_objects(should_add_objects)

        self.prev_scene_id = ep_info.scene_id
        self._viz_templates = {}
        self._viz_handle_to_template = {}

        # Set the default articulated object joint state.
        for ao, set_joint_state in self._start_art_states.items():
            ao.clear_joint_states()
            ao.joint_positions = set_joint_state

        # Load specified articulated object states from episode config
        self._set_ao_states_from_ep(ep_info)

        self.agents_mgr.post_obj_load_reconfigure()

        # add episode clutter objects additional to base scene objects
        self._add_objs(ep_info, should_add_objects)
        self._setup_targets(ep_info)

        self.add_markers(ep_info)

        # auto-sleep rigid objects as optimization
        if self.habitat_config.auto_sleep:
            self.sleep_all_objects()

        rom = self.get_rigid_object_manager()
        self._obj_orig_motion_types = {
            handle: ro.motion_type
            for handle, ro in rom.get_objects_by_handle_substring().items()
        }

        if new_scene:
            self._load_navmesh(ep_info)

        # Get the starting positions of the target objects.
        rom = self.get_rigid_object_manager()
        scene_pos = self.get_scene_pos()
        self.target_start_pos = np.array(
            [
                scene_pos[
                    self.scene_obj_ids.index(
                        rom.get_object_by_handle(t_handle).object_id
                    )
                ]
                for t_handle, _ in self._targets.items()
            ]
        )

        if self.first_setup:
            self.first_setup = False
            self.agents_mgr.first_setup()
            # Capture the starting art states
            self._start_art_states = {
                ao: ao.joint_positions for ao in self.art_objs
            }

    def get_agent_data(self, agent_idx: Optional[int]):
        if agent_idx is None:
            return self.agents_mgr[0]
        else:
            return self.agents_mgr[agent_idx]

    @property
    def num_robots(self):
        return len(self.agents_mgr)

    def set_agent_base_to_random_point(
        self,
        max_attempts: int = 50,
        agent_idx: Optional[int] = None,
        filter_func: Optional[Callable[[np.ndarray, float], bool]] = None,
    ) -> Tuple[np.ndarray, float]:
        """
        :returns: The set base position and rotation
        """
        robot = self.get_agent_data(agent_idx).agent

        for attempt_i in range(max_attempts):
            start_pos = self.pathfinder.get_random_navigable_point()

            start_pos = self.safe_snap_point(start_pos)
            start_rot = np.random.uniform(0, 2 * np.pi)

            if filter_func is not None and not filter_func(
                start_pos, start_rot
            ):
                continue

            robot.base_pos = start_pos
            robot.base_rot = start_rot
            self.perform_discrete_collision_detection()
            did_collide, _ = rearrange_collision(
                self, True, ignore_base=False, agent_idx=agent_idx
            )
            if not did_collide:
                break
        if attempt_i == max_attempts - 1:
            rearrange_logger.warning(
                f"Could not find a collision free start for {self.ep_info.episode_id}"
            )
        return start_pos, start_rot

    def _setup_targets(self, ep_info):
        self._targets = {}
        for target_handle, transform in ep_info.targets.items():
            self._targets[target_handle] = mn.Matrix4(
                [[transform[j][i] for j in range(4)] for i in range(4)]
            )

    def _load_navmesh(self, ep_info):
        scene_name = ep_info.scene_id.split("/")[-1].split(".")[0]
        base_dir = osp.join(*ep_info.scene_id.split("/")[:2])

        navmesh_path = osp.join(base_dir, "navmeshes", scene_name + ".navmesh")
        self.pathfinder.load_nav_mesh(navmesh_path)

        self._navmesh_vertices = np.stack(
            self.pathfinder.build_navmesh_vertices(), axis=0
        )
        self._island_sizes = [
            self.pathfinder.island_radius(p) for p in self._navmesh_vertices
        ]
        self._max_island_size = max(self._island_sizes)

    def _clear_objects(self, should_add_objects: bool) -> None:
        rom = self.get_rigid_object_manager()

        # Clear all the rigid objects.
        if should_add_objects:
            for scene_obj_id in self.scene_obj_ids:
                if rom.get_library_has_id(scene_obj_id):
                    rom.remove_object_by_id(scene_obj_id)
            self.scene_obj_ids = []

        # Reset all marker visualization points
        for obj_id in self.viz_ids.values():
            if rom.get_library_has_id(obj_id):
                rom.remove_object_by_id(obj_id)
        self.viz_ids = defaultdict(lambda: None)

        # Remove all object mesh visualizations.
        for viz_obj in self._viz_objs.values():
            if rom.get_library_has_id(viz_obj.object_id):
                rom.remove_object_by_id(viz_obj.object_id)
        self._viz_objs = {}

        # Do not remove the articulated objects from the scene, these are
        # managed by the underlying sim.
        self.art_objs = []

    def _set_ao_states_from_ep(self, ep_info: RearrangeEpisode) -> None:
        """
        Sets the ArticulatedObject states for the episode which are differ from base scene state.
        """
        aom = self.get_articulated_object_manager()
        for aoi_handle, joint_states in ep_info.ao_states.items():
            ao = aom.get_object_by_handle(aoi_handle)
            ao_pose = ao.joint_positions
            for link_ix, joint_state in joint_states.items():
                joint_position_index = ao.get_link_joint_pos_offset(
                    int(link_ix)
                )
                ao_pose[joint_position_index] = joint_state
            ao.joint_positions = ao_pose

    def is_point_within_bounds(self, pos):
        lower_bound, upper_bound = self.pathfinder.get_bounds()
        return all(lower_bound <= pos) and all(upper_bound >= pos)

    def safe_snap_point(self, pos: np.ndarray) -> np.ndarray:
        """
        snap_point can return nan which produces hard to catch errors.
        """
        new_pos = self.pathfinder.snap_point(pos)
        island_radius = self.pathfinder.island_radius(new_pos)

        if np.isnan(new_pos[0]) or island_radius != self._max_island_size:
            # The point is not valid or not in a different island. Find a
            # different point nearby that is on a different island and is
            # valid.
            new_pos = self.pathfinder.get_random_navigable_point_near(
                pos, 1.5, 1000
            )
            island_radius = self.pathfinder.island_radius(new_pos)

        if np.isnan(new_pos[0]) or island_radius != self._max_island_size:
            # This is a last resort, take a navmesh vertex that is closest
            use_verts = [
                x
                for s, x in zip(self._island_sizes, self._navmesh_vertices)
                if s == self._max_island_size
            ]
            distances = np.linalg.norm(
                np.array(pos).reshape(1, 3) - use_verts, axis=-1
            )
            closest_idx = np.argmin(distances)
            new_pos = self._navmesh_vertices[closest_idx]

        return new_pos

    def _add_objs(
        self, ep_info: RearrangeEpisode, should_add_objects: bool
    ) -> None:
        # Load clutter objects:
        rom = self.get_rigid_object_manager()
        obj_counts: Dict[str, int] = defaultdict(int)

        for i, (obj_handle, transform) in enumerate(ep_info.rigid_objs):
            if should_add_objects:
                obj_attr_mgr = self.get_object_template_manager()
                matching_templates = (
                    obj_attr_mgr.get_templates_by_handle_substring(obj_handle)
                )
                assert (
                    len(matching_templates.values()) == 1
                ), f"Object attributes not uniquely matched to shortened handle. '{obj_handle}' matched to {matching_templates}. TODO: relative paths as handles should fix some duplicates. For now, try renaming objects to avoid collision."
                ro = rom.add_object_by_template_handle(
                    list(matching_templates.keys())[0]
                )
            else:
                ro = rom.get_object_by_id(self.scene_obj_ids[i])

            # The saved matrices need to be flipped when reloading.
            ro.transformation = mn.Matrix4(
                [[transform[j][i] for j in range(4)] for i in range(4)]
            )
            ro.angular_velocity = mn.Vector3.zero_init()
            ro.linear_velocity = mn.Vector3.zero_init()

            other_obj_handle = (
                obj_handle.split(".")[0] + f"_:{obj_counts[obj_handle]:04d}"
            )
            if self.habitat_config.kinematic_mode:
                ro.motion_type = habitat_sim.physics.MotionType.KINEMATIC
                ro.collidable = False

            if should_add_objects:
                self.scene_obj_ids.append(ro.object_id)

            if other_obj_handle in self.instance_handle_to_ref_handle:
                ref_handle = self.instance_handle_to_ref_handle[
                    other_obj_handle
                ]
                rel_idx = self.scene_obj_ids.index(ro.object_id)
                self.ref_handle_to_rigid_obj_id[ref_handle] = rel_idx
            obj_counts[obj_handle] += 1

        ao_mgr = self.get_articulated_object_manager()
        robot_art_handles = [
            robot.sim_obj.handle for robot in self.agents_mgr.robots_iter
        ]
        for aoi_handle in ao_mgr.get_object_handles():
            ao = ao_mgr.get_object_by_handle(aoi_handle)
            if (
                self.habitat_config.kinematic_mode
                and ao.handle not in robot_art_handles
            ):
                ao.motion_type = habitat_sim.physics.MotionType.KINEMATIC
            self.art_objs.append(ao)

    def _create_obj_viz(self):
        """
        Adds a visualization of the goal for each of the target objects in the
        scene. This is the same as the target object, but is a render only
        object. This also places dots around the bounding box of the object to
        further distinguish the goal from the target object.
        """
        for marker_name, m in self._markers.items():
            m_T = m.get_current_transform()
            self.viz_ids[marker_name] = self.visualize_position(
                m_T.translation, self.viz_ids[marker_name]
            )

        rom = self.get_rigid_object_manager()
        obj_attr_mgr = self.get_object_template_manager()
        for target_handle, transform in self._targets.items():
            # Visualize the goal of the object
            if self._debug_render_goal:
                new_target_handle = (
                    target_handle.split("_:")[0] + ".object_config.json"
                )
                matching_templates = (
                    obj_attr_mgr.get_templates_by_handle_substring(
                        new_target_handle
                    )
                )
                ro = rom.add_object_by_template_handle(
                    list(matching_templates.keys())[0]
                )
                self.set_object_bb_draw(True, ro.object_id)
                ro.transformation = transform
                make_render_only(ro, self)
                bb = get_aabb(ro.object_id, self, True)
                bb_viz_name1 = target_handle + "_bb1"
                bb_viz_name2 = target_handle + "_bb2"
                viz_r = 0.01
                self.viz_ids[bb_viz_name1] = self.visualize_position(
                    bb.front_bottom_right, self.viz_ids[bb_viz_name1], viz_r
                )
                self.viz_ids[bb_viz_name2] = self.visualize_position(
                    bb.back_top_left, self.viz_ids[bb_viz_name2], viz_r
                )

                self._viz_objs[target_handle] = ro

            # Draw a bounding box around the target object
            self.set_object_bb_draw(
                True, rom.get_object_by_handle(target_handle).object_id
            )

    def capture_state(self, with_robot_js=False) -> Dict[str, Any]:
        """
        Record and return a dict of state info.

        :param with_robot_js: If true, state dict includes robot joint positions in addition.

        State info dict includes:
         - Robot transform
         - a list of ArticulatedObject transforms
         - a list of RigidObject transforms
         - a list of ArticulatedObject joint states
         - the object id of currently grasped object (or None)
         - (optionally) the robot's joint positions
        """
        # Don't need to capture any velocity information because this will
        # automatically be set to 0 in `set_state`.
        robot_T = [
            robot.sim_obj.transformation
            for robot in self.agents_mgr.robots_iter
        ]
        art_T = [ao.transformation for ao in self.art_objs]
        rom = self.get_rigid_object_manager()
        static_T = [
            rom.get_object_by_id(i).transformation for i in self.scene_obj_ids
        ]
        art_pos = [ao.joint_positions for ao in self.art_objs]

        robot_js = [
            robot.sim_obj.joint_positions
            for robot in self.agents_mgr.robots_iter
        ]

        ret = {
            "robot_T": robot_T,
            "art_T": art_T,
            "static_T": static_T,
            "art_pos": art_pos,
            "obj_hold": [
                grasp_mgr.snap_idx for grasp_mgr in self.agents_mgr.grasp_iter
            ],
        }
        if with_robot_js:
            ret["robot_js"] = robot_js
        return ret

    def set_state(self, state: Dict[str, Any], set_hold=False) -> None:
        """
        Sets the simulation state from a cached state info dict. See capture_state().

          :param set_hold: If true this will set the snapped object from the `state`.

          TODO: This should probably be True by default, but I am not sure the effect
          it will have.
        """
        rom = self.get_rigid_object_manager()

        if state["robot_T"] is not None:
            for robot_T, robot in zip(
                state["robot_T"], self.agents_mgr.robots_iter
            ):
                robot.sim_obj.transformation = robot_T
                n_dof = len(robot.sim_obj.joint_forces)
                robot.sim_obj.joint_forces = np.zeros(n_dof)
                robot.sim_obj.joint_velocities = np.zeros(n_dof)

        if "robot_js" in state:
            for robot_js, robot in zip(
                state["robot_js"], self.agents_mgr.robots_iter
            ):
                robot.sim_obj.joint_positions = robot_js

        for T, ao in zip(state["art_T"], self.art_objs):
            ao.transformation = T

        for T, i in zip(state["static_T"], self.scene_obj_ids):
            # reset object transform
            obj = rom.get_object_by_id(i)
            obj.transformation = T
            obj.linear_velocity = mn.Vector3()
            obj.angular_velocity = mn.Vector3()

        for p, ao in zip(state["art_pos"], self.art_objs):
            ao.joint_positions = p

        if set_hold:
            if state["obj_hold"] is not None:
                for obj_hold_state, grasp_mgr in zip(
                    state["obj_hold"], self.agents_mgr.grasp_iter
                ):
                    self.internal_step(-1)
                    grasp_mgr.snap_to_obj(obj_hold_state)
            else:
                for grasp_mgr in self.agents_mgr.grasp_iter:
                    grasp_mgr.desnap(True)

    def get_agent_state(self, agent_id: int = 0) -> habitat_sim.AgentState:
        robot = self.get_robot_data(agent_id).robot
        rotation = mn.Quaternion.rotation(
            mn.Rad(robot.base_rot) - mn.Rad(0 * np.pi / 2), mn.Vector3(0, 1, 0)
        )
        rot_offset = mn.Quaternion.rotation(
            mn.Rad(-np.pi / 2), mn.Vector3(0, 1, 0)
        )
        return AgentState(
            robot.base_pos,
            quat_from_magnum(robot.sim_obj.rotation * rot_offset),
        )

    def step(self, action: Union[str, int]) -> Observations:
        rom = self.get_rigid_object_manager()

<<<<<<< HEAD
        if self.habitat_config.debug_render:
            if self.habitat_config.debug_render_robot:
                self.agents_mgr.update_debug()
=======
        if self._debug_render:
            if self._debug_render_robot:
                self.robots_mgr.update_debug()
>>>>>>> 7c842d9d
            rom = self.get_rigid_object_manager()
            self._try_acquire_context()
            # Don't draw bounding boxes over target objects.
            for obj_handle, _ in self._targets.items():
                self.set_object_bb_draw(
                    False, rom.get_object_by_handle(obj_handle).object_id
                )

            # Remove viz objects
            for obj in self._viz_objs.values():
                if obj is not None and rom.get_library_has_id(obj.object_id):
                    rom.remove_object_by_id(obj.object_id)
            self._viz_objs = {}

            # Remove all visualized positions
            add_back_viz_objs = {}
            for name, viz_id in self.viz_ids.items():
                if viz_id is None:
                    continue
                viz_obj = rom.get_object_by_id(viz_id)
                before_pos = viz_obj.translation
                rom.remove_object_by_id(viz_id)
                r = self._viz_handle_to_template[viz_id]
                add_back_viz_objs[name] = (before_pos, r)
            self.viz_ids = defaultdict(lambda: None)

        self.maybe_update_robot()

        if self._concur_render:
            self._prev_sim_obs = self.start_async_render()

            for _ in range(self.ac_freq_ratio):
                self.internal_step(-1, update_robot=False)

            self._prev_sim_obs = self.get_sensor_observations_async_finish()
            obs = self._sensor_suite.get_observations(self._prev_sim_obs)
        else:
            for _ in range(self.ac_freq_ratio):
                self.internal_step(-1, update_robot=False)
            self._prev_sim_obs = self.get_sensor_observations()
            obs = self._sensor_suite.get_observations(self._prev_sim_obs)

        if self._enable_gfx_replay_save:
            self.gfx_replay_manager.save_keyframe()

        if self._needs_markers:
            self._update_markers()

        # TODO: Make debug cameras more flexible
        if "robot_third_rgb" in obs and self._debug_render:
            self._try_acquire_context()
            for k, (pos, r) in add_back_viz_objs.items():
                viz_id = self.viz_ids[k]

                self.viz_ids[k] = self.visualize_position(
                    pos, self.viz_ids[k], r=r
                )

            # Also render debug information
            self._create_obj_viz()

            debug_obs = self.get_sensor_observations()
            obs["robot_third_rgb"] = debug_obs["robot_third_rgb"][:, :, :3]

        return obs

    def maybe_update_robot(self):
        """
        Calls the update robots method on the robot manager if the
        `update_robot` configuration is set to True. Among other
        things, this will set the robot's sensors' positions to their new
        positions.
        """
<<<<<<< HEAD
        if self.habitat_config.update_robot:
            self.agents_mgr.update_agents()

    def visualize_path(
        self,
        path: List,
        viz_id: Optional[int] = None,
        r: float = 0.05,
    ) -> int:
        """Adds the sphere object to the specified position for visualization purpose."""

        template_mgr = self.get_object_template_manager()
        rom = self.get_rigid_object_manager()
        viz_obj = None
        if viz_id is None:
            if r not in self._viz_templates:
                template = template_mgr.get_template_by_handle(
                    template_mgr.get_template_handles("sphere")[0]
                )
                template.scale = mn.Vector3(r, r, r)
                self._viz_templates[str(r)] = template_mgr.register_template(
                    template, "ball_new_viz_" + str(r)
                )
            viz_obj = rom.add_object_by_template_id(
                self._viz_templates[str(r)]
            )
            make_render_only(viz_obj, self)
            self._viz_handle_to_template[viz_obj.object_id] = r
        else:
            viz_obj = rom.get_object_by_id(viz_id)

        viz_obj.translation = mn.Vector3(*position)
        return viz_obj.object_id
=======
        if self._update_robot:
            self.robots_mgr.update_robots()
>>>>>>> 7c842d9d

    def visualize_position(
        self,
        position: np.ndarray,
        viz_id: Optional[int] = None,
        r: float = 0.05,
    ) -> int:
        """Adds the sphere object to the specified position for visualization purpose."""

        template_mgr = self.get_object_template_manager()
        rom = self.get_rigid_object_manager()
        viz_obj = None
        if viz_id is None:
            if r not in self._viz_templates:
                template = template_mgr.get_template_by_handle(
                    template_mgr.get_template_handles("sphere")[0]
                )
                template.scale = mn.Vector3(r, r, r)
                self._viz_templates[str(r)] = template_mgr.register_template(
                    template, "ball_new_viz_" + str(r)
                )
            viz_obj = rom.add_object_by_template_id(
                self._viz_templates[str(r)]
            )
            make_render_only(viz_obj, self)
            self._viz_handle_to_template[viz_obj.object_id] = r
        else:
            viz_obj = rom.get_object_by_id(viz_id)

        viz_obj.translation = mn.Vector3(*position)
        return viz_obj.object_id

    def internal_step(
        self, dt: Union[int, float], update_robot: bool = True
    ) -> None:
        """Step the world and update the robot.

        :param dt: Timestep by which to advance the world. Multiple physics substeps can be excecuted within a single timestep. -1 indicates a single physics substep.

        Never call sim.step_world directly or miss updating the robot.
        """
        # optionally step physics and update the robot for benchmarking purposes
        if self._step_physics:
            self.step_world(dt)

    def get_targets(self) -> Tuple[np.ndarray, np.ndarray]:
        """Get a mapping of object ids to goal positions for rearrange targets.

        :return: ([idx: int], [goal_pos: list]) The index of the target object
          in self.scene_obj_ids and the 3D goal position, rotation is IGNORED.
          Note that goal_pos is the desired position of the object, not the
          starting position.
        """
        targ_idx, targ_trans = list(zip(*self._get_target_trans()))

        a, b = np.array(targ_idx), [
            np.array(x.translation) for x in targ_trans
        ]
        return a, np.array(b)

    def get_n_targets(self) -> int:
        """Get the number of rearrange targets."""
        return len(self.ep_info.targets)

    def get_target_objs_start(self) -> np.ndarray:
        """Get the initial positions of all objects targeted for rearrangement as a numpy array."""
        return self.target_start_pos

    def get_scene_pos(self) -> np.ndarray:
        """Get the positions of all clutter RigidObjects in the scene as a numpy array."""
        rom = self.get_rigid_object_manager()
        return np.array(
            [
                rom.get_object_by_id(idx).translation
                for idx in self.scene_obj_ids
            ]
        )<|MERGE_RESOLUTION|>--- conflicted
+++ resolved
@@ -106,12 +106,7 @@
         # some scene sensing (used in the sense phase of the sense-plan act
         # architecture).
         self.ctrl_arm = True
-<<<<<<< HEAD
         self.agents_mgr = AgentManager(self.habitat_config, self)
-        
-=======
-
-        self.robots_mgr = RobotManager(self.habitat_config, self)
 
         self._debug_render_robot = self.habitat_config.debug_render_robot
         self._debug_render_goal = self.habitat_config.debug_render_goal
@@ -124,7 +119,7 @@
         self._update_robot = self.habitat_config.update_robot
         self._step_physics = self.habitat_config.step_physics
 
->>>>>>> 7c842d9d
+
     @property
     def agent(self):
         if len(self.agents_mgr) > 1:
@@ -654,15 +649,9 @@
     def step(self, action: Union[str, int]) -> Observations:
         rom = self.get_rigid_object_manager()
 
-<<<<<<< HEAD
-        if self.habitat_config.debug_render:
-            if self.habitat_config.debug_render_robot:
-                self.agents_mgr.update_debug()
-=======
         if self._debug_render:
             if self._debug_render_robot:
-                self.robots_mgr.update_debug()
->>>>>>> 7c842d9d
+                self.agents_mgr.update_debug()
             rom = self.get_rigid_object_manager()
             self._try_acquire_context()
             # Don't draw bounding boxes over target objects.
@@ -736,44 +725,8 @@
         things, this will set the robot's sensors' positions to their new
         positions.
         """
-<<<<<<< HEAD
-        if self.habitat_config.update_robot:
+        if self._update_robot:
             self.agents_mgr.update_agents()
-
-    def visualize_path(
-        self,
-        path: List,
-        viz_id: Optional[int] = None,
-        r: float = 0.05,
-    ) -> int:
-        """Adds the sphere object to the specified position for visualization purpose."""
-
-        template_mgr = self.get_object_template_manager()
-        rom = self.get_rigid_object_manager()
-        viz_obj = None
-        if viz_id is None:
-            if r not in self._viz_templates:
-                template = template_mgr.get_template_by_handle(
-                    template_mgr.get_template_handles("sphere")[0]
-                )
-                template.scale = mn.Vector3(r, r, r)
-                self._viz_templates[str(r)] = template_mgr.register_template(
-                    template, "ball_new_viz_" + str(r)
-                )
-            viz_obj = rom.add_object_by_template_id(
-                self._viz_templates[str(r)]
-            )
-            make_render_only(viz_obj, self)
-            self._viz_handle_to_template[viz_obj.object_id] = r
-        else:
-            viz_obj = rom.get_object_by_id(viz_id)
-
-        viz_obj.translation = mn.Vector3(*position)
-        return viz_obj.object_id
-=======
-        if self._update_robot:
-            self.robots_mgr.update_robots()
->>>>>>> 7c842d9d
 
     def visualize_position(
         self,
