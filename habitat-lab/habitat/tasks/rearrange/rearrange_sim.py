--- conflicted
+++ resolved
@@ -138,11 +138,6 @@
         )
         self._kinematic_mode = self.habitat_config.kinematic_mode
         self._force_soft_reset = self.habitat_config.force_soft_reset
-        self._backend_runtime_perf_stat_names = (
-            # super().get_runtime_perf_stat_names()
-        )
-        self._extra_runtime_perf_stats: Dict[str, Any] = {}
-
         self._extra_runtime_perf_stats: Dict[str, float] = defaultdict(float)
         self._perf_logging_enabled = False
         self.cur_runtime_perf_scope: List[str] = []
@@ -280,18 +275,11 @@
 
     @add_perf_timing_func()
     def reconfigure(self, config: "DictConfig", ep_info: RearrangeEpisode):
-<<<<<<< HEAD
-        t_start = time.time()
-=======
-        self._handle_to_goal_name = ep_info.info["object_labels"]
->>>>>>> 5dee9a77
-
         self.ep_info = ep_info
         new_scene = self.prev_scene_id != ep_info.scene_id
         if new_scene:
             self._prev_obj_names = None
 
-<<<<<<< HEAD
         if self._force_soft_reset:
             assert not (
                 new_scene and self.prev_scene_id is not None
@@ -325,25 +313,11 @@
             self._handle_to_goal_name = ep_info.info["object_labels"]
 
         # Only remove and re-add objects if we have a new set of objects.
-=======
->>>>>>> 5dee9a77
         obj_names = [x[0] for x in ep_info.rigid_objs]
         # Only remove and re-add objects if we have a new set of objects.
         should_add_objects = self._prev_obj_names != obj_names
         self._prev_obj_names = obj_names
 
-<<<<<<< HEAD
-        self._clear_objects(should_add_objects, new_scene)
-
-        is_hard_reset = new_scene or should_add_objects
-        if is_hard_reset:
-            with read_write(config):
-                config["scene"] = ep_info.scene_id
-            super().reconfigure(config, should_close_on_new_scene=False)
-
-        self._try_acquire_context()
-        self.agents_mgr.reconfigure(new_scene)
-=======
         self.agents_mgr.pre_obj_clear()
         self._clear_objects(should_add_objects, new_scene)
 
@@ -358,7 +332,6 @@
 
         if new_scene:
             self.agents_mgr.on_new_scene()
->>>>>>> 5dee9a77
 
         self.prev_scene_id = ep_info.scene_id
         self._viz_templates = {}
@@ -375,11 +348,7 @@
         self.agents_mgr.post_obj_load_reconfigure()
 
         # add episode clutter objects additional to base scene objects
-<<<<<<< HEAD
-        if self.habitat_config.load_objs:
-=======
         if self._load_objs:
->>>>>>> 5dee9a77
             self._add_objs(ep_info, should_add_objects, new_scene)
         self._setup_targets(ep_info)
 
@@ -436,7 +405,6 @@
                 node.semantic_id = (
                     obj.object_id + self.habitat_config.object_ids_start
                 )
-        self.add_perf_timing("reconfigure", t_start)
 
     def get_agent_data(self, agent_idx: Optional[int]) -> ArticulatedAgentData:
         if agent_idx is None:
@@ -493,8 +461,10 @@
                 [[transform[j][i] for j in range(4)] for i in range(4)]
             )
 
-<<<<<<< HEAD
-    def _load_navmesh(self, ep_info, new_scene):
+    @add_perf_timing_func()
+    def _load_navmesh(self, ep_info, new_scene: bool) -> None:
+        scene_name = ep_info.scene_id.split("/")[-1].split(".")[0]
+        base_dir = osp.join(*ep_info.scene_id.split("/")[:2])
         if new_scene:
             scene_name = ep_info.scene_id.split("/")[-1].split(".")[0]
 
@@ -503,12 +473,6 @@
                 base_dir = osp.join(*ep_info.scene_id.split("/")[:3])
             else:
                 base_dir = osp.join(*ep_info.scene_id.split("/")[:2])
-=======
-    @add_perf_timing_func()
-    def _load_navmesh(self, ep_info):
-        scene_name = ep_info.scene_id.split("/")[-1].split(".")[0]
-        base_dir = osp.join(*ep_info.scene_id.split("/")[:2])
->>>>>>> 5dee9a77
 
             navmesh_path = osp.join(
                 base_dir, "navmeshes", scene_name + ".navmesh"
@@ -545,15 +509,6 @@
             self.pathfinder.island_radius(p) for p in self._navmesh_vertices
         ]
         self._max_island_size = max(self._island_sizes)
-<<<<<<< HEAD
-        largest_size_vertex = self._navmesh_vertices[
-            np.argmax(self._island_sizes)
-        ]
-        self._largest_island_idx = self.pathfinder.get_island(
-            largest_size_vertex
-        )
-
-=======
         self._largest_island_idx = self.pathfinder.get_island(
             self._navmesh_vertices[np.argmax(self._island_sizes)]
         )
@@ -566,7 +521,6 @@
         return self._largest_island_idx
 
     @add_perf_timing_func()
->>>>>>> 5dee9a77
     def _clear_objects(
         self, should_add_objects: bool, new_scene: bool
     ) -> None:
@@ -705,31 +659,6 @@
             obj_counts[obj_handle] += 1
 
         if new_scene:
-<<<<<<< HEAD
-            all_receps = find_receptacles(self)
-            for recep in all_receps:
-                recep = cast(AABBReceptacle, recep)
-                local_bounds = recep.bounds
-                global_T = recep.get_global_transform(self)
-                self._receptacles[recep.name] = mn.Range3D(
-                    global_T.transform_point(local_bounds.min),
-                    global_T.transform_point(local_bounds.max),
-                )
-
-            ao_mgr = self.get_articulated_object_manager()
-            articulated_agent_art_handles = [
-                articulated_agent.sim_obj.handle
-                for articulated_agent in self.agents_mgr.articulated_agents_iter
-            ]
-            for aoi_handle in ao_mgr.get_object_handles():
-                ao = ao_mgr.get_object_by_handle(aoi_handle)
-                if (
-                    self._kinematic_mode
-                    and ao.handle not in articulated_agent_art_handles
-                ):
-                    ao.motion_type = habitat_sim.physics.MotionType.KINEMATIC
-                self.art_objs.append(ao)
-=======
             self._receptacles = self._create_recep_info(
                 ep_info.scene_id, list(self._handle_to_object_id.keys())
             )
@@ -769,7 +698,6 @@
                 )
             self._receptacles_cache[scene_id] = receps
         return self._receptacles_cache[scene_id]
->>>>>>> 5dee9a77
 
     def _create_obj_viz(self):
         """
@@ -979,23 +907,6 @@
                 self.internal_step(-1, update_articulated_agent=False)
 
             t_start = time.time()
-<<<<<<< HEAD
-            self._prev_sim_obs = self.get_sensor_observations_async_finish()
-            self.add_perf_timing(
-                "get_sensor_observations_async_finish", t_start
-            )
-
-            obs = self._sensor_suite.get_observations(self._prev_sim_obs)
-        else:
-            for _ in range(self.ac_freq_ratio):
-                self.internal_step(-1, update_articulated_agent=False)
-
-            t_start = time.time()
-            self._prev_sim_obs = self.get_sensor_observations()
-            self.add_perf_timing("get_sensor_observations", t_start)
-
-            obs = self._sensor_suite.get_observations(self._prev_sim_obs)
-=======
             obs = self._sensor_suite.get_observations(
                 self.get_sensor_observations_async_finish()
             )
@@ -1003,7 +914,6 @@
         else:
             for _ in range(self.ac_freq_ratio):
                 self.internal_step(-1, update_articulated_agent=False)
->>>>>>> 5dee9a77
 
             t_start = time.time()
             obs = self._sensor_suite.get_observations(
@@ -1089,9 +999,7 @@
         """
         # Optionally step physics and update the articulated_agent for benchmarking purposes
         if self._step_physics:
-            t_start = time.time()
             self.step_world(dt)
-            self.add_perf_timing("step_world", t_start)
 
     def get_targets(self) -> Tuple[np.ndarray, np.ndarray]:
         """Get a mapping of object ids to goal positions for rearrange targets.
@@ -1129,20 +1037,6 @@
             ]
         )
 
-<<<<<<< HEAD
-    def add_perf_timing(self, desc, t_start):
-        self._extra_runtime_perf_stats[desc] = time.time() - t_start
-
-    def get_runtime_perf_stats(self):
-        names = self._backend_runtime_perf_stat_names
-        values = super().get_runtime_perf_stat_values()
-        stats_dict = dict(zip(names, values))
-
-        for name, value in self._extra_runtime_perf_stats.items():
-            stats_dict[name] = value
-        # clear this dict so we don't accidentally collect these twice
-        self._extra_runtime_perf_stats = {}
-=======
     def add_perf_timing(self, desc: str, t_start: float) -> None:
         """
         Records a duration since `t_start` into the perf stats. Note that this
@@ -1163,6 +1057,5 @@
             stats_dict[name] = value
         # clear this dict so we don't accidentally collect these twice
         self._extra_runtime_perf_stats = defaultdict(float)
->>>>>>> 5dee9a77
 
         return stats_dict