--- conflicted
+++ resolved
@@ -54,10 +54,7 @@
         self.robot_start_rotation = None
 
         self._min_start_distance = self._config.min_start_distance
-<<<<<<< HEAD
         self._goal_type = config.goal_type
-=======
->>>>>>> 38f2721f
 
     @property
     def nav_goal_pos(self):
@@ -121,14 +118,10 @@
             else:
                 goals = nav_to_pos
             distance = self._sim.geodesic_distance(start_pos, goals, episode)
-<<<<<<< HEAD
             return (
                 distance != np.inf
                 and distance > self._min_start_distance
             )
-=======
-            return distance != np.inf and distance > self._min_start_distance
->>>>>>> 38f2721f
 
         robot_pos, robot_angle = self._sim.set_robot_base_to_random_point(
             filter_func=filter_func
