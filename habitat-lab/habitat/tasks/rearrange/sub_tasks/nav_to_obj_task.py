#!/usr/bin/env python3

# Copyright (c) Meta Platforms, Inc. and its affiliates.
# This source code is licensed under the MIT license found in the
# LICENSE file in the root directory of this source tree.

import random
from dataclasses import dataclass
from typing import Optional

import numpy as np

from habitat.core.dataset import Episode
from habitat.core.registry import registry
from habitat.robots.stretch_robot import StretchJointStates, StretchRobot
from habitat.tasks.rearrange.rearrange_task import RearrangeTask
from habitat.tasks.rearrange.utils import get_robot_spawns, rearrange_logger


@dataclass
class NavToInfo:
    """
    :property nav_goal_pos: Where the robot should navigate to. This is likely
    on a receptacle and not a navigable position.
    """

    nav_goal_pos: np.ndarray
    robot_start_pos: np.ndarray
    robot_start_angle: float
    start_hold_obj_idx: Optional[int]


@registry.register_task(name="NavToObjTask-v0")
class DynNavRLEnv(RearrangeTask):
    """
    :property _nav_to_info: Information about the next skill we are navigating to.
    """

    _nav_to_info: Optional[NavToInfo]

    def __init__(self, *args, config, dataset=None, **kwargs):
        super().__init__(
            config=config,
            *args,
            dataset=dataset,
            should_place_robot=False,
            **kwargs,
        )
        self.force_obj_to_idx = None
        self.force_recep_to_name = None

        self._nav_to_info = None
        self.robot_start_position = None
        self.robot_start_rotation = None

        self._min_start_distance = self._config.min_start_distance
<<<<<<< HEAD
        self._camera_tilt = self._config.camera_tilt
=======
        self._goal_type = config.goal_type
        self._pick_init = config.pick_init
        self._place_init = config.place_init

        assert not (
            self._pick_init and self._place_init
        ), "Can init near either pick or place."

        self._camera_tilt = config.camera_tilt
>>>>>>> 9bc04103

    @property
    def nav_goal_pos(self):
        return self._nav_to_info.nav_goal_pos

    @property
    def is_nav_to_obj(self):
        return self._config.object_in_hand_sample_prob == 0

    @property
    def should_end(self) -> bool:
        return (
            self._should_end
            or self.actions["rearrange_stop"].does_want_terminate
        )

    def set_args(self, obj, **kwargs):
        self.force_obj_to_idx = obj
        self.force_kwargs = kwargs
        if "marker" in kwargs:
            self.force_recep_to_name = kwargs["marker"]

    def _generate_snap_to_obj(self) -> int:
        # Snap the target object to the robot hand.
        target_idxs, _ = self._sim.get_targets()
        return self._sim.scene_obj_ids[target_idxs[0]]

    def _generate_nav_to_pos(
        self, episode, start_hold_obj_idx=None, force_idx=None
    ):

        if start_hold_obj_idx is None:
            # Select an object at random and navigate to that object.
            all_pos = self._sim.get_target_objs_start()
            if force_idx is None:

                nav_to_pos = all_pos[np.random.randint(0, len(all_pos))]
            else:
                nav_to_pos = all_pos[force_idx]
        else:
            # Select a goal at random and navigate to that goal.
            _, all_pos = self._sim.get_targets()
            nav_to_pos = all_pos[np.random.randint(0, len(all_pos))]
        return nav_to_pos

    def _generate_nav_start_goal(
        self, episode, nav_to_pos, start_hold_obj_idx=None
    ) -> NavToInfo:
        """
        Returns the starting information for a navigate to object task.
        """

        def filter_func(start_pos, _):
            if len(nav_to_pos.shape) == 1:
                goals = np.expand_dims(nav_to_pos, axis=0)
            else:
                goals = nav_to_pos
            distance = self._sim.geodesic_distance(start_pos, goals, episode)
            return distance != np.inf and distance > self._min_start_distance

        robot_pos, robot_angle = self._sim.set_robot_base_to_random_point(
            filter_func=filter_func
        )

        return NavToInfo(
            nav_goal_pos=nav_to_pos,
            robot_start_pos=robot_pos,
            robot_start_angle=robot_angle,
            start_hold_obj_idx=start_hold_obj_idx,
        )

    def reset(self, episode: Episode):
        sim = self._sim
        super().reset(episode, fetch_observations=False)

        # in the case of Stretch, force the agent to look down and retract arm with the gripper pointing downwards
        if isinstance(sim.robot, StretchRobot):
<<<<<<< HEAD
            sim.robot.arm_motor_pos = np.array(
                [0.0] * 4 + [0.775, 0.0, -1.57000005, 0.0, 0.0, self._camera_tilt]
            )
            sim.robot.arm_joint_pos = np.array(
                [0.0] * 4 + [0.775, 0.0, -1.57000005, 0.0, 0.0, self._camera_tilt]
            )
=======
            sim.robot.arm_motor_pos = StretchJointStates.NAVIGATION
            sim.robot.arm_joint_pos = StretchJointStates.NAVIGATION
            # set camera tilt, which is the the last joint of the arm
            sim.robot.arm_motor_pos[-1] = self._camera_tilt
            sim.robot.arm_joint_pos[-1] = self._camera_tilt

        start_hold_obj_idx: Optional[int] = None

        # Only change the scene if this skill is not running as a sub-task
        if (
            self.force_obj_to_idx is None
            and random.random() < self._config.object_in_hand_sample_prob
            and self._goal_type
            != "ovmm"  # for end-to-end ovmm task, spawn wrt start receptacle [TODO: remove]
        ):
            start_hold_obj_idx = self._generate_snap_to_obj()

        nav_to_pos = self._generate_nav_to_pos(
            episode,
            start_hold_obj_idx=start_hold_obj_idx,
            force_idx=self.force_obj_to_idx,
        )
>>>>>>> 9bc04103

        self._nav_to_info = self._generate_nav_start_goal(
            episode, nav_to_pos, start_hold_obj_idx=start_hold_obj_idx
        )
        if self._pick_init:
            # spawn agent close to and oriented to pick object for pick testing, [wip]: moving to ovmm_task.py
            spawn_recs = [
                sim.receptacles[
                    episode.name_to_receptacle[
                        list(sim.instance_handle_to_ref_handle.keys())[0]
                    ]
                ]
            ]
            snap_pos = np.array(
                [r.get_surface_center(sim) for r in spawn_recs]
            )

            start_pos, angle_to_obj, was_unsucc = get_robot_spawns(
                snap_pos,
                self._config.base_angle_noise,
                self._config.spawn_max_dists_to_obj,
                sim,
                self._config.num_spawn_attempts,
                self._config.physics_stability_steps,
            )

            if was_unsucc:
                rearrange_logger.error(
                    f"Episode {episode.episode_id} failed to place robot"
                )
            sim.robot.base_pos = start_pos
            sim.robot.base_rot = angle_to_obj
        elif self._place_init:
            # spawn agent close to and oriented towards goal receptacle for place testing, [wip]: moving to ovmm_task.py
            if isinstance(sim.robot, StretchRobot):
                # gripper straight out
                sim.robot.arm_motor_pos[6] = 0.0
                sim.robot.arm_joint_pos[6] = 0.0
            spawn_recs = [
                sim.receptacles[r]
                for r in sim.receptacles.keys()
                if r in sim.valid_goal_rec_names
            ]

            snap_pos = np.array(
                [r.get_surface_center(sim) for r in spawn_recs]
            )
            start_pos, angle_to_obj, was_unsucc = get_robot_spawns(
                target_positions=snap_pos,
                rotation_perturbation_noise=self._config.base_angle_noise,
                distance_threshold=self._config.spawn_max_dists_to_obj,
                sim=sim,
                num_spawn_attempts=self._config.num_spawn_attempts,
                physics_stability_steps=self._config.physics_stability_steps,
            )

            if was_unsucc:
                rearrange_logger.error(
                    f"Episode {episode.episode_id} failed to place robot"
                )

            sim.robot.base_pos = start_pos
            sim.robot.base_rot = angle_to_obj
            abs_obj_idx = sim.scene_obj_ids[self.abs_targ_idx]
            sim.grasp_mgr.snap_to_obj(abs_obj_idx, force=True)
        else:
            sim.robot.base_pos = self._nav_to_info.robot_start_pos
            sim.robot.base_rot = self._nav_to_info.robot_start_angle
        self.robot_start_position = sim.robot.sim_obj.translation
        start_quat = sim.robot.sim_obj.rotation
        self.robot_start_rotation = np.array(
            [
                start_quat.vector.x,
                start_quat.vector.y,
                start_quat.vector.z,
                start_quat.scalar,
            ]
        )

        if self._nav_to_info.start_hold_obj_idx is not None:
            if self._sim.grasp_mgr.is_grasped:
                raise ValueError(
                    f"Attempting to grasp {self._nav_to_info.start_hold_obj_idx} even though object is already grasped"
                )
            rearrange_logger.debug(
                f"Forcing to grasp object {self._nav_to_info.start_hold_obj_idx}"
            )
            self._sim.grasp_mgr.snap_to_obj(
                self._nav_to_info.start_hold_obj_idx, force=True
            )

        if self._sim.habitat_config.debug_render:
            # Visualize the position the agent is navigating to.
            self._sim.viz_ids["nav_targ_pos"] = self._sim.visualize_position(
                self._nav_to_info.nav_goal_pos,
                self._sim.viz_ids["nav_targ_pos"],
                r=0.2,
            )
        self._sim.maybe_update_robot()
        return self._get_observations(episode)<|MERGE_RESOLUTION|>--- conflicted
+++ resolved
@@ -54,9 +54,6 @@
         self.robot_start_rotation = None
 
         self._min_start_distance = self._config.min_start_distance
-<<<<<<< HEAD
-        self._camera_tilt = self._config.camera_tilt
-=======
         self._goal_type = config.goal_type
         self._pick_init = config.pick_init
         self._place_init = config.place_init
@@ -66,7 +63,6 @@
         ), "Can init near either pick or place."
 
         self._camera_tilt = config.camera_tilt
->>>>>>> 9bc04103
 
     @property
     def nav_goal_pos(self):
@@ -144,14 +140,6 @@
 
         # in the case of Stretch, force the agent to look down and retract arm with the gripper pointing downwards
         if isinstance(sim.robot, StretchRobot):
-<<<<<<< HEAD
-            sim.robot.arm_motor_pos = np.array(
-                [0.0] * 4 + [0.775, 0.0, -1.57000005, 0.0, 0.0, self._camera_tilt]
-            )
-            sim.robot.arm_joint_pos = np.array(
-                [0.0] * 4 + [0.775, 0.0, -1.57000005, 0.0, 0.0, self._camera_tilt]
-            )
-=======
             sim.robot.arm_motor_pos = StretchJointStates.NAVIGATION
             sim.robot.arm_joint_pos = StretchJointStates.NAVIGATION
             # set camera tilt, which is the the last joint of the arm
@@ -174,7 +162,6 @@
             start_hold_obj_idx=start_hold_obj_idx,
             force_idx=self.force_obj_to_idx,
         )
->>>>>>> 9bc04103
 
         self._nav_to_info = self._generate_nav_start_goal(
             episode, nav_to_pos, start_hold_obj_idx=start_hold_obj_idx
