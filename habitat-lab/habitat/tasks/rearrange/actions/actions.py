#!/usr/bin/env python3

# Copyright (c) Meta Platforms, Inc. and its affiliates.
# This source code is licensed under the MIT license found in the
# LICENSE file in the root directory of this source tree.

from typing import Optional

import magnum as mn
import numpy as np
from gym import spaces

import habitat_sim
from habitat.core.embodied_task import SimulatorTaskAction
from habitat.core.registry import registry
from habitat.sims.habitat_simulator.actions import HabitatSimActions
from habitat.tasks.rearrange.actions.articulated_agent_action import (
    ArticulatedAgentAction,
)

# flake8: noqa
# These actions need to be imported since there is a Python evaluation
# statement which dynamically creates the desired grip controller.
from habitat.tasks.rearrange.actions.grip_actions import (
    GripSimulatorTaskAction,
    MagicGraspAction,
    SuctionGraspAction,
)
from habitat.tasks.rearrange.rearrange_sim import RearrangeSim
from habitat.tasks.rearrange.utils import rearrange_collision, rearrange_logger


@registry.register_task_action
class EmptyAction(ArticulatedAgentAction):
    """A No-op action useful for testing and in some controllers where we want
    to wait before the next operation.
    """

    @property
    def action_space(self):
        return spaces.Dict(
            {
                "empty_action": spaces.Box(
                    shape=(1,),
                    low=-1,
                    high=1,
                    dtype=np.float32,
                )
            }
        )

    def step(self, *args, **kwargs):
        return self._sim.step(HabitatSimActions.empty)


@registry.register_task_action
class RearrangeStopAction(SimulatorTaskAction):
    def reset(self, *args, **kwargs):
        super().reset(*args, **kwargs)
        self.does_want_terminate = False

    def step(self, task, *args, is_last_action, **kwargs):
        should_stop = kwargs.get("rearrange_stop", [1.0])
        if should_stop[0] > 0.0:
            rearrange_logger.debug(
                "Rearrange stop action requesting episode stop."
            )
            self.does_want_terminate = True

        if is_last_action:
            return self._sim.step(HabitatSimActions.rearrange_stop)
        else:
            return {}


@registry.register_task_action
class ArmAction(ArticulatedAgentAction):
    """An arm control and grip control into one action space."""

    def __init__(self, *args, config, sim: RearrangeSim, **kwargs):
        super().__init__(*args, config=config, sim=sim, **kwargs)
        arm_controller_cls = eval(self._config.arm_controller)
        self._sim: RearrangeSim = sim
        self.arm_ctrlr = arm_controller_cls(
            *args, config=config, sim=sim, **kwargs
        )

        if self._config.grip_controller is not None:
            grip_controller_cls = eval(self._config.grip_controller)
            self.grip_ctrlr: Optional[
                GripSimulatorTaskAction
            ] = grip_controller_cls(*args, config=config, sim=sim, **kwargs)
        else:
            self.grip_ctrlr = None

        self.disable_grip = False
        if "disable_grip" in config:
            self.disable_grip = config["disable_grip"]

    def reset(self, *args, **kwargs):
        self.arm_ctrlr.reset(*args, **kwargs)
        if self.grip_ctrlr is not None:
            self.grip_ctrlr.reset(*args, **kwargs)

    @property
    def action_space(self):
        action_spaces = {
            self._action_arg_prefix
            + "arm_action": self.arm_ctrlr.action_space,
        }
        if self.grip_ctrlr is not None and self.grip_ctrlr.requires_action:
            action_spaces[
                self._action_arg_prefix + "grip_action"
            ] = self.grip_ctrlr.action_space
        return spaces.Dict(action_spaces)

    def step(self, is_last_action, *args, **kwargs):
        arm_action = kwargs[self._action_arg_prefix + "arm_action"]
        self.arm_ctrlr.step(arm_action)
        if self.grip_ctrlr is not None and not self.disable_grip:
            grip_action = kwargs[self._action_arg_prefix + "grip_action"]
            self.grip_ctrlr.step(grip_action)
        if is_last_action:
            return self._sim.step(HabitatSimActions.arm_action)
        else:
            return {}


@registry.register_task_action
class ArmRelPosAction(ArticulatedAgentAction):
    """
    The arm motor targets are offset by the delta joint values specified by the
    action
    """

    def __init__(self, *args, config, sim: RearrangeSim, **kwargs):
        super().__init__(*args, config=config, sim=sim, **kwargs)
        self._delta_pos_limit = self._config.delta_pos_limit

    @property
    def action_space(self):
        return spaces.Box(
            shape=(self._config.arm_joint_dimensionality,),
            low=-1,
            high=1,
            dtype=np.float32,
        )

    def step(self, delta_pos, should_step=True, *args, **kwargs):
        # clip from -1 to 1
        delta_pos = np.clip(delta_pos, -1, 1)
        delta_pos *= self._delta_pos_limit

        # The actual joint positions
        self._sim: RearrangeSim
        self.cur_articulated_agent.arm_motor_pos = (
            delta_pos + self.cur_articulated_agent.arm_motor_pos
        )


@registry.register_task_action
class ArmRelPosMaskAction(ArticulatedAgentAction):
    """
    The arm motor targets are offset by the delta joint values specified by the
    action
    """

    def __init__(self, *args, config, sim: RearrangeSim, **kwargs):
        super().__init__(*args, config=config, sim=sim, **kwargs)
        self._delta_pos_limit = self._config.delta_pos_limit
        self._arm_joint_mask = self._config.arm_joint_mask

    @property
    def action_space(self):
        return spaces.Box(
            shape=(self._config.arm_joint_dimensionality,),
            low=-1,
            high=1,
            dtype=np.float32,
        )

    def step(self, delta_pos, should_step=True, *args, **kwargs):
        # clip from -1 to 1
        delta_pos = np.clip(delta_pos, -1, 1)
        delta_pos *= self._delta_pos_limit

        mask_delta_pos = np.zeros(len(self._arm_joint_mask))
        src_idx = 0
        tgt_idx = 0
        for mask in self._arm_joint_mask:
            if mask == 0:
                tgt_idx += 1
                src_idx += 1
                continue
            mask_delta_pos[tgt_idx] = delta_pos[src_idx]
            tgt_idx += 1
            src_idx += 1

        # Although habitat_sim will prevent the motor from exceeding limits,
        # clip the motor joints first here to prevent the arm from being unstable.
        min_limit, max_limit = self.cur_articulated_agent.arm_joint_limits
        target_arm_pos = (
            mask_delta_pos + self.cur_articulated_agent.arm_motor_pos
        )
        set_arm_pos = np.clip(target_arm_pos, min_limit, max_limit)

        # The actual joint positions
        self._sim: RearrangeSim
        self.cur_articulated_agent.arm_motor_pos = set_arm_pos


@registry.register_task_action
class ArmRelPosKinematicAction(ArticulatedAgentAction):
    """
    The arm motor targets are offset by the delta joint values specified by the
    action
    """

    def __init__(self, *args, config, sim: RearrangeSim, **kwargs):
        super().__init__(*args, config=config, sim=sim, **kwargs)
        self._delta_pos_limit = self._config.delta_pos_limit
        self._should_clip = self._config.get("should_clip", True)

    @property
    def action_space(self):
        return spaces.Box(
            shape=(self._config.arm_joint_dimensionality,),
            low=0,
            high=1,
            dtype=np.float32,
        )

    def step(self, delta_pos, *args, **kwargs):
        if self._should_clip:
            # clip from -1 to 1
            delta_pos = np.clip(delta_pos, -1, 1)
        delta_pos *= self._delta_pos_limit
        self._sim: RearrangeSim

        set_arm_pos = delta_pos + self.cur_articulated_agent.arm_joint_pos
        self.cur_articulated_agent.arm_joint_pos = set_arm_pos
        self.cur_articulated_agent.fix_joint_values = set_arm_pos


@registry.register_task_action
class ArmAbsPosAction(ArticulatedAgentAction):
    """
    The arm motor targets are directly set to the joint configuration specified
    by the action.
    """

    @property
    def action_space(self):
        return spaces.Box(
            shape=(self._config.arm_joint_dimensionality,),
            low=0,
            high=1,
            dtype=np.float32,
        )

    def step(self, set_pos, *args, **kwargs):
        # No clipping because the arm is being set to exactly where it needs to
        # go.
        self._sim: RearrangeSim
        self.cur_articulated_agent.arm_motor_pos = set_pos


@registry.register_task_action
class ArmAbsPosKinematicAction(ArticulatedAgentAction):
    """
    The arm is kinematically directly set to the joint configuration specified
    by the action.
    """

    @property
    def action_space(self):
        return spaces.Box(
            shape=(self._config.arm_joint_dimensionality,),
            low=0,
            high=1,
            dtype=np.float32,
        )

    def step(self, set_pos, *args, **kwargs):
        # No clipping because the arm is being set to exactly where it needs to
        # go.
        self._sim: RearrangeSim
        self.cur_articulated_agent.arm_joint_pos = set_pos


@registry.register_task_action
class ArmRelPosKinematicReducedActionStretch(ArticulatedAgentAction):
    """
    The arm motor targets are offset by the delta joint values specified by the
    action and the mask. This function is used for Stretch.
    """

    def __init__(self, *args, config, sim: RearrangeSim, **kwargs):
        super().__init__(*args, config=config, sim=sim, **kwargs)
        self.last_arm_action = None
        self._delta_pos_limit = self._config.delta_pos_limit
        self._should_clip = self._config.get("should_clip", True)
        self._arm_joint_mask = self._config.arm_joint_mask

    def reset(self, *args, **kwargs):
        super().reset(*args, **kwargs)
        self.last_arm_action = None

    @property
    def action_space(self):
        self.step_c = 0
        return spaces.Box(
            shape=(self._config.arm_joint_dimensionality,),
            low=-1,
            high=1,
            dtype=np.float32,
        )

    def step(self, delta_pos, *args, **kwargs):
        if self._should_clip:
            # clip from -1 to 1
            delta_pos = np.clip(delta_pos, -1, 1)
        delta_pos *= self._delta_pos_limit
        self._sim: RearrangeSim

        # Expand delta_pos based on mask
        expanded_delta_pos = np.zeros(len(self._arm_joint_mask))
        src_idx = 0
        tgt_idx = 0
        for mask in self._arm_joint_mask:
            if mask == 0:
                tgt_idx += 1
                src_idx += 1
                continue
            expanded_delta_pos[tgt_idx] = delta_pos[src_idx]
            tgt_idx += 1
            src_idx += 1

        min_limit, max_limit = self.cur_articulated_agent.arm_joint_limits
        set_arm_pos = (
            expanded_delta_pos + self.cur_articulated_agent.arm_motor_pos
        )
        # Perform roll over to the joints so that the user cannot control
        # the motor 2, 3, 4 for the arm.
        if expanded_delta_pos[0] >= 0:
            for i in range(3):
                if set_arm_pos[i] > max_limit[i]:
                    set_arm_pos[i + 1] += set_arm_pos[i] - max_limit[i]
                    set_arm_pos[i] = max_limit[i]
        else:
            for i in range(3):
                if set_arm_pos[i] < min_limit[i]:
                    set_arm_pos[i + 1] -= min_limit[i] - set_arm_pos[i]
                    set_arm_pos[i] = min_limit[i]
        set_arm_pos = np.clip(set_arm_pos, min_limit, max_limit)

        self.cur_articulated_agent.arm_motor_pos = set_arm_pos


@registry.register_task_action
class BaseVelAction(ArticulatedAgentAction):
    """
    The articulated agent base motion is constrained to the NavMesh and controlled with velocity commands integrated with the VelocityControl interface.

    Optionally cull states with active collisions if config parameter `allow_dyn_slide` is True
    """

    def __init__(self, *args, config, sim: RearrangeSim, **kwargs):
        super().__init__(*args, config=config, sim=sim, **kwargs)
        self._sim: RearrangeSim = sim
        self.base_vel_ctrl = habitat_sim.physics.VelocityControl()
        self.base_vel_ctrl.controlling_lin_vel = True
        self.base_vel_ctrl.lin_vel_is_local = True
        self.base_vel_ctrl.controlling_ang_vel = True
        self.base_vel_ctrl.ang_vel_is_local = True
        self._allow_dyn_slide = self._config.get("allow_dyn_slide", True)
        self._lin_speed = self._config.lin_speed
        self._ang_speed = self._config.ang_speed
        self._allow_back = self._config.allow_back

    @property
    def action_space(self):
        lim = 20
        return spaces.Dict(
            {
                self._action_arg_prefix
                + "base_vel": spaces.Box(
                    shape=(2,), low=-lim, high=lim, dtype=np.float32
                )
            }
        )

    def _capture_articulated_agent_state(self):
        return {
            "forces": self.cur_articulated_agent.sim_obj.joint_forces,
            "vel": self.cur_articulated_agent.sim_obj.joint_velocities,
            "pos": self.cur_articulated_agent.sim_obj.joint_positions,
        }

    def _set_articulated_agent_state(self, set_dat):
        self.cur_articulated_agent.sim_obj.joint_positions = set_dat["forces"]
        self.cur_articulated_agent.sim_obj.joint_velocities = set_dat["vel"]
        self.cur_articulated_agent.sim_obj.joint_forces = set_dat["pos"]

    def update_base(self):
        ctrl_freq = self._sim.ctrl_freq

        before_trans_state = self._capture_articulated_agent_state()

        trans = self.cur_articulated_agent.sim_obj.transformation
        rigid_state = habitat_sim.RigidState(
            mn.Quaternion.from_matrix(trans.rotation()), trans.translation
        )

        target_rigid_state = self.base_vel_ctrl.integrate_transform(
            1 / ctrl_freq, rigid_state
        )
        end_pos = self._sim.step_filter(
            rigid_state.translation, target_rigid_state.translation
        )

        # Offset the base
        end_pos -= self.cur_articulated_agent.params.base_offset

        target_trans = mn.Matrix4.from_(
            target_rigid_state.rotation.to_matrix(), end_pos
        )
        self.cur_articulated_agent.sim_obj.transformation = target_trans

        if not self._allow_dyn_slide:
            # Check if in the new articulated_agent state the arm collides with anything.
            # If so we have to revert back to the previous transform
            self._sim.internal_step(-1)
            colls = self._sim.get_collisions()
            did_coll, _ = rearrange_collision(
                colls, self._sim.snapped_obj_id, False
            )
            if did_coll:
                # Don't allow the step, revert back.
                self._set_articulated_agent_state(before_trans_state)
                self.cur_articulated_agent.sim_obj.transformation = trans
        if self.cur_grasp_mgr.snap_idx is not None:
            # Holding onto an object, also kinematically update the object.
            # object.
            self.cur_grasp_mgr.update_object_to_grasp()

        if self.cur_articulated_agent._base_type == "leg":
            # Fix the leg joints
            self.cur_articulated_agent.leg_joint_pos = (
                self.cur_articulated_agent.params.leg_init_params
            )

    def step(self, *args, is_last_action, **kwargs):
        lin_vel, ang_vel = kwargs[self._action_arg_prefix + "base_vel"]
        lin_vel = np.clip(lin_vel, -1, 1) * self._lin_speed
        ang_vel = np.clip(ang_vel, -1, 1) * self._ang_speed
        if not self._allow_back:
            lin_vel = np.maximum(lin_vel, 0)

        self.base_vel_ctrl.linear_velocity = mn.Vector3(lin_vel, 0, 0)
        self.base_vel_ctrl.angular_velocity = mn.Vector3(0, ang_vel, 0)

        if lin_vel != 0.0 or ang_vel != 0.0:
            self.update_base()

        if is_last_action:
            return self._sim.step(HabitatSimActions.base_velocity)
        else:
            return {}


@registry.register_task_action
class ArmEEAction(ArticulatedAgentAction):
    """Uses inverse kinematics (requires pybullet) to apply end-effector position control for the articulated_agent's arm."""

    def __init__(self, *args, sim: RearrangeSim, **kwargs):
        self.ee_target: Optional[np.ndarray] = None
        self.ee_index: Optional[int] = 0
        super().__init__(*args, sim=sim, **kwargs)
        self._sim: RearrangeSim = sim
        self._render_ee_target = self._config.get("render_ee_target", False)
        self._ee_ctrl_lim = self._config.ee_ctrl_lim

    def reset(self, *args, **kwargs):
        super().reset()
        cur_ee = self._ik_helper.calc_fk(
            np.array(self._sim.articulated_agent.arm_joint_pos)
        )

        self.ee_target = cur_ee

    @property
    def action_space(self):
        return spaces.Box(shape=(3,), low=-1, high=1, dtype=np.float32)

    def apply_ee_constraints(self):
        self.ee_target = np.clip(
            self.ee_target,
            self._sim.articulated_agent.params.ee_constraint[
                self.ee_index, :, 0
            ],
            self._sim.articulated_agent.params.ee_constraint[
                self.ee_index, :, 1
            ],
        )

    def set_desired_ee_pos(self, ee_pos: np.ndarray) -> None:
        self.ee_target += np.array(ee_pos)

        self.apply_ee_constraints()

        joint_pos = np.array(self._sim.articulated_agent.arm_joint_pos)
        joint_vel = np.zeros(joint_pos.shape)

        self._ik_helper.set_arm_state(joint_pos, joint_vel)

        des_joint_pos = self._ik_helper.calc_ik(self.ee_target)
        des_joint_pos = list(des_joint_pos)
        self._sim.articulated_agent.arm_motor_pos = des_joint_pos

    def step(self, ee_pos, **kwargs):
        ee_pos = np.clip(ee_pos, -1, 1)
        ee_pos *= self._ee_ctrl_lim
        self.set_desired_ee_pos(ee_pos)

        if self._render_ee_target:
            global_pos = self._sim.articulated_agent.base_transformation.transform_point(
                self.ee_target
            )
            self._sim.viz_ids["ee_target"] = self._sim.visualize_position(
                global_pos, self._sim.viz_ids["ee_target"]
            )


@registry.register_task_action
class HumanoidJointAction(ArticulatedAgentAction):
    def __init__(self, *args, sim: RearrangeSim, **kwargs):
        super().__init__(*args, sim=sim, **kwargs)
        self._sim: RearrangeSim = sim
        self.num_joints = self._config.num_joints

    def reset(self, *args, **kwargs):
        super().reset()

    @property
    def action_space(self):
        num_joints = self.num_joints
        num_dim_transform = 16
        # The action space is the number of joints plus 16 for a 4x4 transformtion matrix for the base
        return spaces.Dict(
            {
                "human_joints_trans": spaces.Box(
                    shape=(4 * num_joints + num_dim_transform,),
                    low=-1,
                    high=1,
                    dtype=np.float32,
                )
            }
        )

    def step(self, *args, is_last_action, **kwargs):
        r"""
        Updates the joint rotations and root transformation of the humanoid.
<<<<<<< HEAD
        :param human_joints_trans: Array of size (num_joints*4)+32. The last 32
            dimensions define two 4x4 root transformation matrices, a base transform
            that controls the base of the character, and an offset transform, that controls
=======
        :param self._action_arg_prefix+human_joints_trans: Array of size
            (num_joints*4)+32. The last 32 dimensions define two 4x4 root
            transformation matrices, a base transform that controls the base
            of the character, and an offset transform, that controls
>>>>>>> b96eba45
            a transformation offset that comes from the MOCAP pose.
            The first elements correspond to a flattened list of quaternions for each joint.
            When the array is all 0 it keeps the previous joint rotation and transform.
        :param is_last_action: whether this is the last action before calling environment
          step
        """
        human_joints_trans = kwargs[
            self._action_arg_prefix + "human_joints_trans"
        ]
        new_joints = human_joints_trans[:-16]
        new_pos_transform_base = human_joints_trans[-16:]
        new_pos_transform_offset = human_joints_trans[-32:-16]

        # When the array is all 0, this indicates we are not setting
        # the human joint
        if np.array(new_pos_transform_offset).sum() != 0:
            vecs_base = [
                mn.Vector4(new_pos_transform_base[i * 4 : (i + 1) * 4])
                for i in range(4)
            ]
            vecs_offset = [
                mn.Vector4(new_pos_transform_offset[i * 4 : (i + 1) * 4])
                for i in range(4)
            ]
            new_transform_offset = mn.Matrix4(*vecs_offset)
            new_transform_base = mn.Matrix4(*vecs_base)
            self.cur_articulated_agent.set_joint_transform(
                new_joints, new_transform_offset, new_transform_base
            )

        if is_last_action:
            return self._sim.step(HabitatSimActions.humanoidjoint_action)
        else:
            return {}<|MERGE_RESOLUTION|>--- conflicted
+++ resolved
@@ -561,16 +561,10 @@
     def step(self, *args, is_last_action, **kwargs):
         r"""
         Updates the joint rotations and root transformation of the humanoid.
-<<<<<<< HEAD
-        :param human_joints_trans: Array of size (num_joints*4)+32. The last 32
-            dimensions define two 4x4 root transformation matrices, a base transform
-            that controls the base of the character, and an offset transform, that controls
-=======
         :param self._action_arg_prefix+human_joints_trans: Array of size
             (num_joints*4)+32. The last 32 dimensions define two 4x4 root
             transformation matrices, a base transform that controls the base
             of the character, and an offset transform, that controls
->>>>>>> b96eba45
             a transformation offset that comes from the MOCAP pose.
             The first elements correspond to a flattened list of quaternions for each joint.
             When the array is all 0 it keeps the previous joint rotation and transform.
