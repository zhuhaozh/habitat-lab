#!/usr/bin/env python3

# Copyright (c) Meta Platforms, Inc. and its affiliates.
# This source code is licensed under the MIT license found in the
# LICENSE file in the root directory of this source tree.

from dataclasses import dataclass, replace
from typing import Any, Dict, Optional, cast

import magnum as mn
import numpy as np

import habitat_sim
from habitat.sims.habitat_simulator.sim_utilities import get_ao_global_bb
from habitat.tasks.rearrange.marker_info import MarkerInfo
from habitat.tasks.rearrange.multi_task.rearrange_pddl import (
    PddlEntity,
    PddlSimInfo,
    SimulatorObjectType,
)
<<<<<<< HEAD
from habitat.tasks.rearrange.utils import (
    place_agent_at_dist_from_pos,
    rearrange_logger,
)
=======
from habitat.tasks.rearrange.utils import get_robot_spawns, rearrange_logger
>>>>>>> 5dee9a77

CAB_TYPE = "cab_type"
FRIDGE_TYPE = "fridge_type"


class ArtSampler:
    def __init__(
        self, value: float, cmp: str, override_thresh: Optional[float] = None
    ):
        self.value = value
        self.cmp = cmp
        self.override_thresh = override_thresh

    def is_satisfied(self, cur_value: float, thresh: float) -> bool:
        if self.override_thresh is not None:
            thresh = self.override_thresh

        if self.cmp == "greater":
            return cur_value > self.value - thresh
        elif self.cmp == "less":
            return cur_value < self.value + thresh
        elif self.cmp == "close":
            return abs(cur_value - self.value) < thresh
        else:
            raise ValueError(f"Unrecognized cmp {self.cmp}")

    def sample(self) -> float:
        return self.value


@dataclass
class PddlRobotState:
    """
    Specifies the configuration of the robot.

    :property place_at_pos_dist: If -1.0, this will place the robot as close
        as possible to the entity. Otherwise, it will place the robot within X
        meters of the entity. If unset, sets to task default.
    :property base_angle_noise: How much noise to add to the robot base angle
        when setting the robot base position. If not set, sets to task default.
    :property place_at_angle_thresh: The required maximum angle to the target
        entity in the robot's local frame. Specified in radains. If not specified,
        no angle is considered.
    :property physics_stability_steps: Number of physics checks for placing the
        robot. If not set, sets to task default.
    """

    holding: Optional[PddlEntity] = None
    should_drop: bool = False
    pos: Optional[Any] = None
    place_at_pos_dist: Optional[float] = None
    place_at_angle_thresh: Optional[float] = None
    base_angle_noise: Optional[float] = None
    physics_stability_steps: Optional[int] = None

    def get_place_at_pos_dist(self, sim_info) -> float:
        if self.place_at_pos_dist is None:
            return sim_info.robot_at_thresh
        else:
            return self.place_at_pos_dist

    def get_base_angle_noise(self, sim_info) -> float:
        if self.base_angle_noise is None:
            return 0.0
        return self.base_angle_noise

    def get_physics_stability_steps(self, sim_info) -> Optional[int]:
        if self.physics_stability_steps is None:
            return sim_info.physics_stability_steps
        else:
            return self.physics_stability_steps

    def sub_in(
        self, sub_dict: Dict[PddlEntity, PddlEntity]
    ) -> "PddlRobotState":
        self.holding = sub_dict.get(self.holding, self.holding)
        self.pos = sub_dict.get(self.pos, self.pos)
        return self

    def sub_in_clone(
        self, sub_dict: Dict[PddlEntity, PddlEntity]
    ) -> "PddlRobotState":
        other = replace(self)
        other.holding = sub_dict.get(self.holding, self.holding)
        other.pos = sub_dict.get(self.pos, self.pos)
        return other

    def clone(self) -> "PddlRobotState":
        """
        Returns a shallow copy
        """
        return replace(self)

    def is_true(self, sim_info: PddlSimInfo, robot_entity: PddlEntity) -> bool:
        """
        Returns if the desired robot state is currently true in the simulator state.
        """
        robot_id = cast(
            int,
            sim_info.search_for_entity(robot_entity),
        )
        grasp_mgr = sim_info.sim.get_agent_data(robot_id).grasp_mgr

        assert not (self.holding is not None and self.should_drop)

        if self.holding is not None:
            # Robot must be holding desired object.
            obj_idx = cast(int, sim_info.search_for_entity(self.holding))
            abs_obj_id = sim_info.sim.scene_obj_ids[obj_idx]
            if grasp_mgr.snap_idx != abs_obj_id:
                return False
        elif self.should_drop and grasp_mgr.snap_idx != None:
            return False

        if isinstance(self.pos, PddlEntity):
            targ_pos = sim_info.get_entity_pos(self.pos)
            robot = sim_info.sim.get_agent_data(robot_id).articulated_agent

            # Get the base transformation
            T = robot.base_transformation
            # Do transformation
            pos = T.inverted().transform_point(targ_pos)
            # Compute distance
            # Project to 2D plane (x,y,z=0)
            pos[2] = 0.0
            dist = np.linalg.norm(pos)
            # Unit vector of the pos
            pos = pos.normalized()
            # Define the coordinate of the robot
            pos_robot = np.array([1.0, 0.0, 0.0])
            # Get the angle
            angle = np.arccos(np.dot(pos, pos_robot))

            # Check the distance threshold.
            if dist > self.get_place_at_pos_dist(sim_info):
                return False

            # Check for the angle threshold
            if (
                self.place_at_angle_thresh is not None
                and np.abs(angle) > self.place_at_angle_thresh
            ):
                return False

        return True

    def set_state(
        self, sim_info: PddlSimInfo, robot_entity: PddlEntity
    ) -> None:
        """
        Sets the robot state in the simulator.
        """
        robot_id = cast(
            int,
            sim_info.search_for_entity(robot_entity),
        )
        sim = sim_info.sim
        agent_data = sim.get_agent_data(robot_id)
        # Set the snapped object information
        if self.should_drop and agent_data.grasp_mgr.is_grasped:
            agent_data.grasp_mgr.desnap(True)
        elif self.holding is not None:
            # Swap objects to the desired object.
            obj_idx = cast(int, sim_info.search_for_entity(self.holding))
            agent_data.grasp_mgr.desnap(True)
            sim.internal_step(-1)
            agent_data.grasp_mgr.snap_to_obj(sim.scene_obj_ids[obj_idx])
            sim.internal_step(-1)

        # Set the robot starting position
        if isinstance(self.pos, PddlEntity):
            targ_pos = sim_info.get_entity_pos(self.pos)
<<<<<<< HEAD
            agent = sim.get_agent_data(robot_id).articulated_agent

            start_pos, start_rot, was_fail = place_agent_at_dist_from_pos(
                targ_pos,
                self.base_angle_noise,
                self.place_at_pos_dist,
                sim,
                sim_info.num_spawn_attempts,
                sim_info.physics_stability_steps,
                agent=agent,
            )

            agent.base_pos = start_pos
            agent.base_rot = start_rot
=======

            # Place some distance away from the object.
            start_pos, start_rot, was_fail = get_robot_spawns(
                target_position=targ_pos,
                rotation_perturbation_noise=self.get_base_angle_noise(
                    sim_info
                ),
                distance_threshold=self.get_place_at_pos_dist(sim_info),
                sim=sim,
                num_spawn_attempts=sim_info.num_spawn_attempts,
                physics_stability_steps=self.get_physics_stability_steps(
                    sim_info
                ),
                agent=agent_data.articulated_agent,
            )
            agent_data.articulated_agent.base_pos = start_pos
            agent_data.articulated_agent.base_rot = start_rot
>>>>>>> 5dee9a77
            if was_fail:
                rearrange_logger.error("Failed to place the robot.")

            # We teleported the agent. We also need to teleport the object the agent was holding.
            agent_data.grasp_mgr.update_object_to_grasp()

        elif self.pos is not None:
            raise ValueError(f"Unrecongized set position {self.pos}")


class PddlSimState:
    def __init__(
        self,
        art_states: Dict[PddlEntity, ArtSampler],
        obj_states: Dict[PddlEntity, PddlEntity],
        robot_states: Dict[PddlEntity, PddlRobotState],
    ):
        for k, v in obj_states.items():
            if not isinstance(k, PddlEntity) or not isinstance(v, PddlEntity):
                raise TypeError(f"Unexpected types {obj_states}")

        for k, v in art_states.items():
            if not isinstance(k, PddlEntity) or not isinstance(v, ArtSampler):
                raise TypeError(f"Unexpected types {art_states}")

        for k, v in robot_states.items():
            if not isinstance(k, PddlEntity) or not isinstance(
                v, PddlRobotState
            ):
                raise TypeError(f"Unexpected types {robot_states}")

        self._art_states = art_states
        self._obj_states = obj_states
        self._robot_states = robot_states

    def __repr__(self):
        return f"{self._art_states}, {self._obj_states}, {self._robot_states}"

    def clone(self) -> "PddlSimState":
        return PddlSimState(
            self._art_states,
            self._obj_states,
            {k: v.clone() for k, v in self._robot_states.items()},
        )

    def sub_in_clone(
        self, sub_dict: Dict[PddlEntity, PddlEntity]
    ) -> "PddlSimState":
        return PddlSimState(
            {sub_dict.get(k, k): v for k, v in self._art_states.items()},
            {
                sub_dict.get(k, k): sub_dict.get(v, v)
                for k, v in self._obj_states.items()
            },
            {
                sub_dict.get(k, k): robot_state.sub_in_clone(sub_dict)
                for k, robot_state in self._robot_states.items()
            },
        )

    def sub_in(self, sub_dict: Dict[PddlEntity, PddlEntity]) -> "PddlSimState":
        self._robot_states = {
            sub_dict.get(k, k): robot_state.sub_in(sub_dict)
            for k, robot_state in self._robot_states.items()
        }
        self._art_states = {
            sub_dict.get(k, k): v for k, v in self._art_states.items()
        }
        self._obj_states = {
            sub_dict.get(k, k): sub_dict.get(v, v)
            for k, v in self._obj_states.items()
        }
        return self

    def _is_object_inside(
        self, entity: PddlEntity, target: PddlEntity, sim_info: PddlSimInfo
    ) -> bool:
        """
        Returns if `entity` is inside of `target` in the CURRENT simulator state, NOT at the start of the episode.
        """
        entity_pos = sim_info.get_entity_pos(entity)
        check_marker = cast(
            MarkerInfo,
            sim_info.search_for_entity(target),
        )
        if sim_info.check_type_matches(target, FRIDGE_TYPE):
            global_bb = get_ao_global_bb(check_marker.ao_parent)
        else:
            bb = check_marker.link_node.cumulative_bb
            global_bb = habitat_sim.geo.get_transformed_bb(
                bb, check_marker.link_node.transformation
            )

        return global_bb.contains(entity_pos)

    def is_compatible(self, expr_types) -> bool:
        def type_matches(entity, match_names):
            return any(
                entity.expr_type.is_subtype_of(expr_types[match_name])
                for match_name in match_names
            )

        for entity, target in self._obj_states.items():
            if not type_matches(
                entity, [SimulatorObjectType.MOVABLE_ENTITY.value]
            ):
                return False

            if not (
                type_matches(
                    target,
                    [
                        SimulatorObjectType.ARTICULATED_RECEPTACLE_ENTITY.value,
                        SimulatorObjectType.GOAL_ENTITY.value,
                        SimulatorObjectType.STATIC_RECEPTACLE_ENTITY.value,
                    ],
                )
            ):
                return False

            if entity.expr_type.name == target.expr_type.name:
                return False

        return all(
            type_matches(
                art_entity,
                [SimulatorObjectType.ARTICULATED_RECEPTACLE_ENTITY.value],
            )
            for art_entity in self._art_states
        )

    def is_true(
        self,
        sim_info: PddlSimInfo,
    ) -> bool:
        """
        Returns True if the grounded state is present in the current simulator state.
        Throws exception if the arguments are not compatible.
        """

        # Check object states.
        rom = sim_info.sim.get_rigid_object_manager()
        for entity, target in self._obj_states.items():
            if not sim_info.check_type_matches(
                entity, SimulatorObjectType.MOVABLE_ENTITY.value
            ):
                raise ValueError(f"Got unexpected entity {entity}")
            obj_idx = cast(int, sim_info.search_for_entity(entity))
            abs_obj_id = sim_info.sim.scene_obj_ids[obj_idx]
            entity_obj = rom.get_object_by_id(abs_obj_id)

            if sim_info.check_type_matches(
                target, SimulatorObjectType.ARTICULATED_RECEPTACLE_ENTITY.value
            ):
                # object is rigid and target is receptacle, we are checking if
                # an object is inside of a receptacle.
                if not self._is_object_inside(entity, target, sim_info):
                    return False
            elif sim_info.check_type_matches(
                target, SimulatorObjectType.GOAL_ENTITY.value
            ):
                cur_pos = entity_obj.transformation.translation

                targ_idx = cast(
                    int,
                    sim_info.search_for_entity(target),
                )
                idxs, pos_targs = sim_info.sim.get_targets()
                targ_pos = pos_targs[list(idxs).index(targ_idx)]

                dist = np.linalg.norm(cur_pos - targ_pos)
                if dist >= sim_info.obj_thresh:
                    return False
            elif sim_info.check_type_matches(
                target, SimulatorObjectType.STATIC_RECEPTACLE_ENTITY.value
            ):
                recep = cast(mn.Range3D, sim_info.search_for_entity(target))
                return recep.contains(entity_obj.translation)
            else:
                raise ValueError(
                    f"Got unexpected combination of {entity} and {target}"
                )

        for art_entity, set_art in self._art_states.items():
            if not sim_info.check_type_matches(
                art_entity,
                SimulatorObjectType.ARTICULATED_RECEPTACLE_ENTITY.value,
            ):
                raise ValueError(f"Got unexpected entity {set_art}")

            marker = cast(
                MarkerInfo,
                sim_info.search_for_entity(
                    art_entity,
                ),
            )
            prev_art_pos = marker.get_targ_js()
            if not set_art.is_satisfied(prev_art_pos, sim_info.art_thresh):
                return False
        return all(
            robot_state.is_true(sim_info, robot_entity)
            for robot_entity, robot_state in self._robot_states.items()
        )

    def set_state(self, sim_info: PddlSimInfo) -> None:
        """
        Set this state in the simulator. Warning, this steps the simulator.
        """
        sim = sim_info.sim
        # Set all desired object states.
        for entity, target in self._obj_states.items():
            if not sim_info.check_type_matches(
                entity, SimulatorObjectType.MOVABLE_ENTITY.value
            ):
                raise ValueError(f"Got unexpected entity {entity}")

            if sim_info.check_type_matches(
                target, SimulatorObjectType.ARTICULATED_RECEPTACLE_ENTITY.value
            ):
                raise NotImplementedError()
            elif sim_info.check_type_matches(
                target, SimulatorObjectType.GOAL_ENTITY.value
            ):
                targ_idx = cast(
                    int,
                    sim_info.search_for_entity(target),
                )
                all_targ_idxs, pos_targs = sim.get_targets()
                targ_pos = pos_targs[list(all_targ_idxs).index(targ_idx)]
                set_T = mn.Matrix4.translation(targ_pos)
            elif sim_info.check_type_matches(
                target, SimulatorObjectType.STATIC_RECEPTACLE_ENTITY.value
            ):
                # Place object on top of receptacle.
                recep = cast(mn.Range3D, sim_info.search_for_entity(target))

                # Divide by 2 because the `from_center` creates from the half size.
                shrunk_recep = mn.Range3D.from_center(
                    recep.center(),
                    (recep.size() / 2.0) * sim_info.recep_place_shrink_factor,
                )
                pos = np.random.uniform(shrunk_recep.min, shrunk_recep.max)
                set_T = mn.Matrix4.translation(pos)
            else:
                raise ValueError(f"Got unexpected target {target}")

            obj_idx = cast(int, sim_info.search_for_entity(entity))
            abs_obj_id = sim.scene_obj_ids[obj_idx]

            # Get the object id corresponding to this name
            rom = sim.get_rigid_object_manager()
            set_obj = rom.get_object_by_id(abs_obj_id)
            set_obj.transformation = set_T
            set_obj.angular_velocity = mn.Vector3.zero_init()
            set_obj.linear_velocity = mn.Vector3.zero_init()
            sim.internal_step(-1)
            set_obj.angular_velocity = mn.Vector3.zero_init()
            set_obj.linear_velocity = mn.Vector3.zero_init()

        # Set all desired articulated object states.
        for art_entity, set_art in self._art_states.items():
            sim = sim_info.sim
            rom = sim.get_rigid_object_manager()

            in_pred = sim_info.get_predicate("in")
            poss_entities = [
                e
                for e in sim_info.all_entities.values()
                if e.expr_type.is_subtype_of(
                    sim_info.expr_types[
                        SimulatorObjectType.MOVABLE_ENTITY.value
                    ]
                )
            ]

            move_objs = []
            for poss_entity in poss_entities:
                bound_in_pred = in_pred.clone()
                bound_in_pred.set_param_values([poss_entity, art_entity])
                if not bound_in_pred.is_true(sim_info):
                    continue
                obj_idx = cast(
                    int,
                    sim_info.search_for_entity(poss_entity),
                )
                abs_obj_id = sim.scene_obj_ids[obj_idx]
                set_obj = rom.get_object_by_id(abs_obj_id)
                move_objs.append(set_obj)

            marker = cast(
                MarkerInfo,
                sim_info.search_for_entity(
                    art_entity,
                ),
            )
            pre_link_pos = marker.link_node.transformation.translation
            marker.set_targ_js(set_art.sample())
            post_link_pos = marker.link_node.transformation.translation

            if art_entity.expr_type.is_subtype_of(
                sim_info.expr_types[CAB_TYPE]
            ):
                # Also move all objects that were in the drawer
                diff_pos = post_link_pos - pre_link_pos
                for move_obj in move_objs:
                    move_obj.translation += diff_pos

        # Set all desired robot states.
        for robot_entity, robot_state in self._robot_states.items():
            robot_state.set_state(sim_info, robot_entity)<|MERGE_RESOLUTION|>--- conflicted
+++ resolved
@@ -18,14 +18,7 @@
     PddlSimInfo,
     SimulatorObjectType,
 )
-<<<<<<< HEAD
-from habitat.tasks.rearrange.utils import (
-    place_agent_at_dist_from_pos,
-    rearrange_logger,
-)
-=======
 from habitat.tasks.rearrange.utils import get_robot_spawns, rearrange_logger
->>>>>>> 5dee9a77
 
 CAB_TYPE = "cab_type"
 FRIDGE_TYPE = "fridge_type"
@@ -198,22 +191,6 @@
         # Set the robot starting position
         if isinstance(self.pos, PddlEntity):
             targ_pos = sim_info.get_entity_pos(self.pos)
-<<<<<<< HEAD
-            agent = sim.get_agent_data(robot_id).articulated_agent
-
-            start_pos, start_rot, was_fail = place_agent_at_dist_from_pos(
-                targ_pos,
-                self.base_angle_noise,
-                self.place_at_pos_dist,
-                sim,
-                sim_info.num_spawn_attempts,
-                sim_info.physics_stability_steps,
-                agent=agent,
-            )
-
-            agent.base_pos = start_pos
-            agent.base_rot = start_rot
-=======
 
             # Place some distance away from the object.
             start_pos, start_rot, was_fail = get_robot_spawns(
@@ -231,7 +208,6 @@
             )
             agent_data.articulated_agent.base_pos = start_pos
             agent_data.articulated_agent.base_rot = start_rot
->>>>>>> 5dee9a77
             if was_fail:
                 rearrange_logger.error("Failed to place the robot.")
 
