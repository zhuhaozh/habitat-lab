# Copyright (c) Meta Platforms, Inc. and its affiliates.
# This source code is licensed under the MIT license found in the
# LICENSE file in the root directory of this source tree.

from enum import Enum
from typing import Dict, List, Optional, Union

from habitat.tasks.rearrange.multi_task.pddl_predicate import Predicate
from habitat.tasks.rearrange.multi_task.rearrange_pddl import (
    PddlEntity,
    PddlSimInfo,
)


class LogicalExprType(Enum):
    AND = "and"
    NAND = "nand"
    OR = "or"
    NOR = "nor"


class LogicalQuantifierType(Enum):
    FORALL = "forall"
    EXISTS = "exists"


class LogicalExpr:
    def __init__(
        self,
        expr_type: LogicalExprType,
        sub_exprs: List[Union["LogicalExpr", Predicate]],
        inputs: List[PddlEntity],
        quantifier: Optional[LogicalQuantifierType],
    ):
        self._expr_type = expr_type
        self._sub_exprs = sub_exprs
        self._inputs = inputs
        self._quantifier = quantifier
        self._truth_vals: List[Optional[bool]] = []

    @property
    def prev_truth_vals(self) -> List[Optional[bool]]:
        """
        Sub-expression truth values for the last `self.is_true` computation. A
        value of None is if the truth value was not computed (due to early
        break).
        """
        return self._truth_vals

    @property
    def expr_type(self):
        return self._expr_type

    @property
    def inputs(self):
        return self._inputs

    @property
    def sub_exprs(self):
        return self._sub_exprs

    @sub_exprs.setter
    def sub_exprs(self, value):
        self._sub_exprs = value

    @property
    def quantifier(self):
        return self._quantifier

    def is_true_from_predicates(self, preds: List[Predicate]) -> bool:
        def check_statement(p):
            if isinstance(p, LogicalExpr):
                return p.is_true_from_predicates(preds)
            else:
                return p in preds

        return self._is_true(check_statement)

    def is_true(self, sim_info: PddlSimInfo) -> bool:
        return self._is_true(lambda p: p.is_true(sim_info))

    def _is_true(self, is_true_fn) -> bool:
        self._truth_vals = [None] * len(self._sub_exprs)

        if (
            self._expr_type == LogicalExprType.AND
            or self._expr_type == LogicalExprType.NAND
        ):
            result = True
            for i, sub_expr in enumerate(self._sub_exprs):
                truth_val = is_true_fn(sub_expr)
                assert isinstance(truth_val, bool)
                self._truth_vals[i] = truth_val
                result = result and truth_val
                if not result:
                    break
        elif (
            self._expr_type == LogicalExprType.OR
            or self._expr_type == LogicalExprType.NOR
        ):
            result = False
            for i, sub_expr in enumerate(self._sub_exprs):
                truth_val = is_true_fn(sub_expr)
                assert isinstance(truth_val, bool)
                self._truth_vals[i] = truth_val
                result = result or truth_val
                if result:
                    break
        else:
            raise ValueError(
                f"Got unexpected expr_type: {self._expr_type} of type {type(self._expr_type)}"
            )

        if (
            self._expr_type == LogicalExprType.NAND
            or self._expr_type == LogicalExprType.NOR
        ):
            # Invert the entire result for NAND and NOR expressions.
            result = not result
        return result

    def sub_in(self, sub_dict: Dict[PddlEntity, PddlEntity]) -> "LogicalExpr":
        self._sub_exprs = [e.sub_in(sub_dict) for e in self._sub_exprs]
        return self

    def sub_in_clone(self, sub_dict: Dict[PddlEntity, PddlEntity]):
        return LogicalExpr(
            self._expr_type,
            [e.sub_in_clone(sub_dict) for e in self._sub_exprs],
            self._inputs,
            self._quantifier,
        )

    def __repr__(self):
        return f"({self._expr_type}: {self._sub_exprs}"

    @property
    def compact_str(self):
<<<<<<< HEAD
        str_list = " ".join([expr.compact_str for expr in self._sub_exprs])
        return f"({self._expr_type}: {str_list}"
=======
        sub_s = ",".join((s.compact_str for s in self._sub_exprs))
        return f"{self._expr_type.value}({sub_s})"
>>>>>>> 5dee9a77

    def clone(self) -> "LogicalExpr":
        return LogicalExpr(
            self._expr_type,
            [p.clone() for p in self._sub_exprs],
            self._inputs,
            self._quantifier,
        )<|MERGE_RESOLUTION|>--- conflicted
+++ resolved
@@ -136,13 +136,8 @@
 
     @property
     def compact_str(self):
-<<<<<<< HEAD
-        str_list = " ".join([expr.compact_str for expr in self._sub_exprs])
-        return f"({self._expr_type}: {str_list}"
-=======
         sub_s = ",".join((s.compact_str for s in self._sub_exprs))
         return f"{self._expr_type.value}({sub_s})"
->>>>>>> 5dee9a77
 
     def clone(self) -> "LogicalExpr":
         return LogicalExpr(
