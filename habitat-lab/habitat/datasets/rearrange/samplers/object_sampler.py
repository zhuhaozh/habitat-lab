--- conflicted
+++ resolved
@@ -37,10 +37,7 @@
         self,
         object_set: List[str],
         allowed_recep_set_names: List[str],
-<<<<<<< HEAD
-=======
         sampler_range_type: str,
->>>>>>> 6ed2682a
         num_objects: Optional[Tuple[int, int]] = None,
         orientation_sample: Optional[str] = None,
         sample_region_ratio: Optional[Dict[str, float]] = None,
@@ -65,14 +62,6 @@
         ] = None  # the specific receptacle instances relevant to this sampler
         self.max_sample_attempts = 100  # number of distinct object|receptacle pairings to try before giving up
         self.max_placement_attempts = 50  # number of times to attempt a single object|receptacle placement pairing
-<<<<<<< HEAD
-        if num_objects is not None:
-            self.set_num_samples(
-                num_objects
-            )  # tuple of [min,max] objects to sample
-        else:
-            self.num_objects = None
-=======
         # type of sampler range: dynamic, fixed.
         # - dynamic sets number of objects to sample based on total receptacle area
         # - fixed sets number of objects to sample to the given range
@@ -86,7 +75,6 @@
             raise ValueError(
                 f"Sampler range type {self._sampler_range_type} not recognized."
             )
->>>>>>> 6ed2682a
         self.orientation_sample = (
             orientation_sample  # None, "up" (1D), "all" (rand quat)
         )
