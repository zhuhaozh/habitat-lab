--- conflicted
+++ resolved
@@ -466,11 +466,7 @@
                 new_episode = self.generate_single_episode()
             except Exception:
                 new_episode = None
-<<<<<<< HEAD
-                print("Generation failed with exception...")
-=======
                 logger.error("Generation failed with exception...")
->>>>>>> 462c37b6
             if new_episode is None:
                 failed_episodes += 1
                 continue
@@ -516,11 +512,6 @@
         )
 
         # Load navmesh
-<<<<<<< HEAD
-        if not self.cfg.regenerate_new_mesh:
-            self.sim.pathfinder.load_nav_mesh(navmesh_path)
-        else:
-=======
         regenerate_navmesh = self.cfg.regenerate_new_mesh
         if not regenerate_navmesh and not self.sim.pathfinder.load_nav_mesh(
             navmesh_path
@@ -531,7 +522,6 @@
                 f"Failed to load navmesh '{navmesh_path}', regenerating instead."
             )
         if regenerate_navmesh:
->>>>>>> 462c37b6
             navmesh_settings = NavMeshSettings()
             navmesh_settings.set_defaults()
             navmesh_settings.agent_radius = self.cfg.agent_radius
@@ -591,17 +581,12 @@
                 if recep_tracker.allocate_one_placement(new_receptacle):
                     # used up new_receptacle, need to recompute the sampler's receptacle_candidates
                     sampler.receptacle_candidates = None
-<<<<<<< HEAD
-                new_receptacle = get_navigable_receptacles(
-                    self.sim, [new_receptacle]
-=======
                 # optionally constrain to the largest indoor island
                 nav_island = -1
                 if sampler._constrain_to_largest_nav_island:
                     nav_island = largest_indoor_island_id
                 new_receptacle = get_navigable_receptacles(
                     self.sim, [new_receptacle], nav_island
->>>>>>> 462c37b6
                 )  # type: ignore
                 if len(new_receptacle) != 0:  # type: ignore
                     new_target_receptacles.append(new_receptacle[0])  # type: ignore
@@ -632,18 +617,12 @@
                 if recep_tracker.allocate_one_placement(new_receptacle):
                     # used up new_receptacle, need to recompute the sampler's receptacle_candidates
                     sampler.receptacle_candidates = None
-<<<<<<< HEAD
-
-                new_receptacle = get_navigable_receptacles(
-                    self.sim, [new_receptacle]
-=======
                 # optionally constrain to the largest indoor island
                 nav_island = -1
                 if sampler._constrain_to_largest_nav_island:
                     nav_island = largest_indoor_island_id
                 new_receptacle = get_navigable_receptacles(
                     self.sim, [new_receptacle], nav_island
->>>>>>> 462c37b6
                 )  # type: ignore
                 if len(new_receptacle) != 0:  # type: ignore
                     new_goal_receptacles.append(new_receptacle[0])  # type: ignore
