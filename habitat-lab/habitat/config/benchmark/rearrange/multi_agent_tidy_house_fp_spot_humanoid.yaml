# @package _global_

defaults:
  - /habitat: habitat_config_base
  - /habitat/task: task_config_base
  - /habitat/simulator/agents@habitat.simulator.agents.agent_0: rgbd_head_rgbd_arm_agent
  - /habitat/simulator/agents@habitat.simulator.agents.agent_1: depth_head_agent

  - /habitat/dataset/rearrangement: replica_cad


  - /habitat/task/actions@habitat.task.actions.agent_0_arm_action: arm_action
  - /habitat/task/actions@habitat.task.actions.agent_0_base_velocity: base_velocity
  - /habitat/task/actions@habitat.task.actions.agent_0_rearrange_stop: rearrange_stop
  - /habitat/task/actions@habitat.task.actions.agent_0_pddl_apply_action: pddl_apply_action
  - /habitat/task/actions@habitat.task.actions.agent_0_oracle_nav_with_backing_up_action: oracle_nav_with_backing_up_action

  - /habitat/task/actions@habitat.task.actions.agent_1_base_velocity: base_velocity
  - /habitat/task/actions@habitat.task.actions.agent_1_rearrange_stop: rearrange_stop
  - /habitat/task/actions@habitat.task.actions.agent_1_pddl_apply_action: pddl_apply_action
  - /habitat/task/actions@habitat.task.actions.agent_1_oracle_nav_with_backing_up_action: oracle_nav_with_backing_up_action

  - /habitat/task/measurements:
    - composite_success
    - num_steps
    - did_agents_collide
    - composite_stage_goals
    - cooperate_subgoal_reward
    - runtime_perf_stats
  - /habitat/task/lab_sensors:
    - relative_resting_pos_sensor
    - target_start_sensor
    - goal_sensor
    - joint_sensor
    - is_holding_sensor
    - end_effector_sensor
    - target_start_gps_compass_sensor
    - target_goal_gps_compass_sensor
    - localization_sensor
    - other_agent_gps
  - /habitat/task/lab_sensors@habitat.task.lab_sensors.agent_0_should_replan: should_replan
  - /habitat/task/lab_sensors@habitat.task.lab_sensors.agent_1_should_replan: should_replan
  - _self_

habitat:
  task:
    lab_sensors:
      agent_0_should_replan:
        x_len: 3.0
        y_len: 1.5
        agent_idx: 0
      agent_1_should_replan:
        x_len: 3.0
<<<<<<< HEAD
        y_len: 3.0
=======
        y_len: 1.5
>>>>>>> f18ae55e
        agent_idx: 1
    type: RearrangeCompositeTask-v0
    reward_measure: cooperate_subgoal_reward
    success_measure: composite_success
    success_reward: 10.0
    min_distance_start_agents: 5.0
    slack_reward: -0.0005
    end_on_success: True
    constraint_violation_ends_episode: False
    constraint_violation_drops_object: True
    measurements:
      composite_success:
        must_call_stop: False
      cooperate_subgoal_reward:
        stage_sparse_reward: 5.0
        end_on_collide: True
        collide_penalty: 0.5
    task_spec: multi_agent_tidy_house_fp_2obj
    pddl_domain_def: fp
    actions:
      agent_0_arm_action:
        grip_controller: MagicGraspAction
      agent_0_base_velocity:
        agent_index: 0
        lin_speed: 40.0
        ang_speed: 20.0

      agent_0_oracle_nav_with_backing_up_action:
        type: OracleNavWithBackingUpAction
        agent_index : 0
        spawn_max_dist_to_obj: -1.0
        # For noncylinder navmesh action
        # If we allow the agent to do sliding
        allow_dyn_slide: True
        # If the agent is allowed to slide if the agent needs to do rotation
        enable_rotation_check_for_dyn_slide: False
        # The distance threshold of treating collision
        collision_threshold: 0.02
        # The navmesh offset for the action control
        navmesh_offset: [[0.0, 0.0], [0.15, 0.0], [-0.15, 0.0]]
        # The navmesh offset for the agent placement
        navmesh_offset_for_agent_placement: [[0.0, 0.0], [0.15, 0.0], [-0.15, 0.0]]
        enable_lateral_move: False
        turn_thresh: 0.1
        dist_thresh: 0.5
        lateral_lin_speed: 100.0
        longitudinal_lin_speed: 100.0
        lin_speed: 100.0
        ang_speed: 20.0
      agent_1_base_velocity:
        agent_index : 1
      agent_1_rearrange_stop:
        agent_index : 1
      agent_1_pddl_apply_action:
        agent_index : 1
      agent_1_oracle_nav_with_backing_up_action:
        agent_index : 1
        motion_control: human_joints
        spawn_max_dist_to_obj: -1.0
        collision_threshold: 0.02
        # The navmesh offset for the action control
        navmesh_offset: [[0.0, 0.0]]
        # The navmesh offset for the agent placement
        navmesh_offset_for_agent_placement: [[0.0, 0.0]]
        lateral_lin_speed: 40.0
        longitudinal_lin_speed: 40.0
        lin_speed: 100.0
        ang_speed: 20.0

    robot_at_thresh: 3.0
  gym:
    obs_keys:
      - agent_0_articulated_agent_arm_depth
      - agent_0_relative_resting_position
      - agent_0_obj_start_sensor
      - agent_0_obj_goal_sensor
      - agent_0_obj_start_gps_compass
      - agent_0_obj_goal_gps_compass
      - agent_0_is_holding
      - agent_0_ee_pos
      - agent_0_localization_sensor
      - agent_0_has_finished_oracle_nav
      - agent_0_other_agent_gps
      - agent_0_should_replan
      - agent_1_head_depth
      - agent_1_relative_resting_position
      - agent_1_obj_start_sensor
      - agent_1_obj_goal_sensor
      - agent_1_obj_start_gps_compass
      - agent_1_obj_goal_gps_compass
      - agent_1_is_holding
      - agent_1_ee_pos
      - agent_1_localization_sensor
      - agent_1_has_finished_oracle_nav
      - agent_1_other_agent_gps
      - agent_1_should_replan
  environment:
    max_episode_steps: 750
  simulator:
    type: RearrangeSim-v0
    seed: 100
    additional_object_paths:
      - "data/objects/ycb/configs/"
      - "data/objects/amazon_berkeley/configs/"
      - "data/objects/google_object_dataset/configs/"
    concur_render: True
    auto_sleep: True
    agents_order:
      - agent_0
      - agent_1
    agents:
      agent_0:
        radius: 0.25
        height: 1.8
        articulated_agent_urdf: data/robots/hab_spot_arm/urdf/hab_spot_arm.urdf
        articulated_agent_type: "SpotRobot"
        sim_sensors:
          arm_rgb_sensor:
            height: 480
            width: 640
            hfov: 47
          arm_depth_sensor:
            height: 224
            width: 171
            hfov: 55
        joint_start_noise: 0.0
      agent_1:
        radius: 0.3
        sim_sensors:
          head_depth_sensor:
            height: 256
            width: 256
        articulated_agent_urdf: 'data/humanoids/humanoid_data/female2_0.urdf'
        articulated_agent_type: 'KinematicHumanoid'
        rest_pose_data_path: 'data/humanoids/humanoid_data/standing_pose_smplx.pkl'
        motion_data_path: "data/humanoids/humanoid_data/walking_motion_processed_smplx.pkl"

    kinematic_mode: True
    ac_freq_ratio: 1
    step_physics: False

    habitat_sim_v0:
      allow_sliding: True
      enable_physics: True
  dataset:
    data_path: data/datasets/floorplanner/rearrange/scratch/train/microtrain_small_size_v0.3.1.json.gz<|MERGE_RESOLUTION|>--- conflicted
+++ resolved
@@ -51,11 +51,7 @@
         agent_idx: 0
       agent_1_should_replan:
         x_len: 3.0
-<<<<<<< HEAD
         y_len: 3.0
-=======
-        y_len: 1.5
->>>>>>> f18ae55e
         agent_idx: 1
     type: RearrangeCompositeTask-v0
     reward_measure: cooperate_subgoal_reward
