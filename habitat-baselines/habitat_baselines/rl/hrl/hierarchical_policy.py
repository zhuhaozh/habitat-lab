--- conflicted
+++ resolved
@@ -24,7 +24,6 @@
 from habitat_baselines.rl.hrl.hl import HighLevelPolicy
 from habitat_baselines.rl.hrl.skills import *  # noqa: F403,F401.
 from habitat_baselines.rl.hrl.skills import NoopSkillPolicy, SkillPolicy
-from habitat_baselines.rl.hrl.utils import find_action_range
 from habitat_baselines.rl.ppo.policy import Policy, PolicyActionData
 from habitat_baselines.utils.common import get_num_actions
 
@@ -321,12 +320,17 @@
             device=masks.device,
         )
 
+        hl_rnn_hidden_states, ll_rnn_hidden_states = self._split_hidden_states(
+            rnn_hidden_states
+        )
+
         # Always call high-level if the episode is over.
         self._cur_call_high_level |= (~masks_cpu).view(-1)
 
         hl_terminate_episode, hl_info = self._update_skills(
             observations,
-            rnn_hidden_states,
+            hl_rnn_hidden_states,
+            ll_rnn_hidden_states,
             prev_actions,
             masks,
             actions,
@@ -393,21 +397,25 @@
         return PolicyActionData(
             take_actions=actions,
             policy_info=log_info,
-            should_inserts=did_choose_new_skill.view(-1, 1).numpy(),
-            **action_kwargs,
+            should_inserts=did_choose_new_skill.view(-1, 1),
+            actions=use_action,
+            values=hl_info.values,
+            action_log_probs=hl_info.action_log_probs,
+            rnn_hidden_states=rnn_hidden_states,
         )
 
     def _update_skills(
         self,
         observations,
-        rnn_hidden_states,
+        hl_rnn_hidden_states,
+        ll_rnn_hidden_states,
         prev_actions,
         masks,
         actions,
         log_info,
         should_choose_new_skill: torch.BoolTensor,
         deterministic: bool,
-    ) -> Tuple[torch.BoolTensor, Dict[str, Any]]:
+    ) -> Tuple[torch.BoolTensor, PolicyActionData]:
         """
         Will potentially update the set of running skills according to the HL
         policy. This updates the active skill indices in `self._cur_skills` in
@@ -425,7 +433,6 @@
         # the next skill.
         batch_size = masks.shape[0]
         hl_terminate_episode = torch.zeros(batch_size, dtype=torch.bool)
-        hl_info: Dict[str, Any] = self._high_level_policy.create_hl_info()
         if should_choose_new_skill.sum() > 0:
             (
                 new_skills,
@@ -434,7 +441,7 @@
                 hl_info,
             ) = self._high_level_policy.get_next_skill(
                 observations,
-                rnn_hidden_states,
+                hl_rnn_hidden_states,
                 prev_actions,
                 masks,
                 should_choose_new_skill,
@@ -450,31 +457,48 @@
             )
 
             for skill_id, (batch_ids, _) in sel_grouped_skills.items():
-                self._skills[skill_id].on_enter(
+                (
+                    ll_rnn_hidden_states_batched,
+                    prev_actions_batched,
+                ) = self._skills[skill_id].on_enter(
                     [new_skill_args[i] for i in batch_ids],
                     batch_ids,
                     observations,
-                    rnn_hidden_states,
+                    ll_rnn_hidden_states,
                     prev_actions,
                 )
-                if "rnn_hidden_states" in hl_info:
-                    rnn_hidden_states[batch_ids] = hl_info[
-                        "rnn_hidden_states"
-                    ][batch_ids]
-                    prev_actions[batch_ids] = hl_info["actions"][batch_ids]
-                elif self._skills[skill_id].has_hidden_state:
-                    raise ValueError(
-                        f"The code does not currently support neural LL and neural HL skills. Skill={self._skills[skill_id]}, HL={self._high_level_policy}"
+
+                if self._has_ll_hidden_state:
+                    ll_rnn_hidden_states = _write_tensor_batched(
+                        ll_rnn_hidden_states,
+                        ll_rnn_hidden_states_batched,
+                        batch_ids,
                     )
-            hl_info["actions"] = prev_actions
-            hl_info["rnn_hidden_states"] = rnn_hidden_states
+                prev_actions = _write_tensor_batched(
+                    prev_actions, prev_actions_batched, batch_ids
+                )
+
+                if (
+                    hl_info.rnn_hidden_states is not None
+                    and self._has_hl_hidden_state
+                ):
+                    # Only update the RNN hidden state for NEW skills.
+                    hl_rnn_hidden_states = _update_tensor_batched(
+                        hl_rnn_hidden_states,
+                        hl_info.rnn_hidden_states,
+                        batch_ids,
+                    )
+
+            # We made at least some decisions, so update the action info
+            hl_info.rnn_hidden_states = hl_rnn_hidden_states
 
             should_choose_new_skill = should_choose_new_skill.numpy()
-
             self._cur_skills = (
                 (~should_choose_new_skill) * self._cur_skills
             ) + (should_choose_new_skill * new_skills)
-
+        else:
+            # We made no decisions, so return an empty HL action info.
+            hl_info = PolicyActionData()
         return hl_terminate_episode, hl_info
 
     def _get_terminations(
@@ -608,15 +632,6 @@
                 agent_name = config.habitat.simulator.agents_order[0]
 
         return cls(
-<<<<<<< HEAD
-            config.habitat_baselines.rl.policy[agent_name],
-            config,
-            observation_space,
-            orig_action_space,
-            config.habitat_baselines.num_environments,
-            config.habitat_baselines.rl.auxiliary_losses,
-            agent_name,
-=======
             config=config.habitat_baselines.rl.policy[agent_name],
             full_config=config,
             observation_space=observation_space,
@@ -624,7 +639,6 @@
             num_envs=config.habitat_baselines.num_environments,
             aux_loss_config=config.habitat_baselines.rl.auxiliary_losses,
             agent_name=agent_name,
->>>>>>> 462c37b6
         )
 
 
