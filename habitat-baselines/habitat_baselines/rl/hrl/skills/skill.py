--- conflicted
+++ resolved
@@ -10,11 +10,7 @@
 from habitat.tasks.rearrange.rearrange_sensors import IsHoldingSensor
 from habitat_baselines.common.logging import baselines_logger
 from habitat_baselines.rl.hrl.utils import find_action_range
-<<<<<<< HEAD
-from habitat_baselines.rl.ppo.policy import Policy
-=======
 from habitat_baselines.rl.ppo.policy import Policy, PolicyAction
->>>>>>> 628063d3
 from habitat_baselines.utils.common import get_num_actions
 
 
@@ -42,8 +38,6 @@
         self._raw_skill_args: List[Optional[str]] = [
             None for _ in range(self._batch_size)
         ]
-<<<<<<< HEAD
-=======
 
         if "pddl_apply_action" in action_space:
             self._pddl_ac_start, _ = find_action_range(
@@ -54,11 +48,10 @@
         self._delay_term: List[Optional[bool]] = [
             None for _ in range(self._batch_size)
         ]
->>>>>>> 628063d3
 
         self._grip_ac_idx = 0
         found_grip = False
-        self.igore_grip = ignore_grip
+        self.ignore_grip = ignore_grip
         for k, space in action_space.items():
             if k != "arm_action":
                 self._grip_ac_idx += get_num_actions(space)
@@ -98,14 +91,10 @@
         is_holding = observations[IsHoldingSensor.cls_uuid].view(-1)
         # If it is not holding (0) want to keep releasing -> output -1.
         # If it is holding (1) want to keep grasping -> output +1.
-<<<<<<< HEAD
-        if not self.igore_grip:
-            full_action[:, self._grip_ac_idx] = is_holding + (is_holding - 1.0)
-        return full_action
-=======
-        action_data.write_action(
-            self._grip_ac_idx, is_holding + (is_holding - 1.0)
-        )
+        if not self.ignore_grip:
+            action_data.write_action(
+                self._grip_ac_idx, is_holding + (is_holding - 1.0)
+            )
         return action_data
 
     def _apply_postcond(
@@ -152,7 +141,6 @@
 
         log_info[env_i]["pddl_action"] = apply_action.compact_str
         return actions
->>>>>>> 628063d3
 
     def should_terminate(
         self,
@@ -160,15 +148,11 @@
         rnn_hidden_states,
         prev_actions,
         masks,
-<<<<<<< HEAD
-        batch_idx,
-=======
         actions,
         hl_says_term,
         batch_idx: List[int],
         skill_name: List[str],
         log_info,
->>>>>>> 628063d3
     ) -> Tuple[torch.BoolTensor, torch.BoolTensor]:
         """
         :returns: A (batch_size,) size tensor where 1 indicates the skill wants to end and 0 if not.
@@ -305,13 +289,7 @@
                 )
 
             entity_positions = obs[k].view(
-<<<<<<< HEAD
-                len(cur_batch_idx),
-                -1,
-                self._config.get("obs_skill_input_dim", 3),
-=======
                 len(cur_batch_idx), -1, self._config.obs_skill_input_dim
->>>>>>> 628063d3
             )
             obs[k] = entity_positions[
                 torch.arange(len(cur_batch_idx)), cur_multi_sensor_index
@@ -342,10 +320,5 @@
         masks,
         cur_batch_idx,
         deterministic=False,
-<<<<<<< HEAD
-    ) -> Tuple[torch.Tensor, torch.Tensor]:
-        
-=======
     ) -> PolicyAction:
->>>>>>> 628063d3
         raise NotImplementedError()