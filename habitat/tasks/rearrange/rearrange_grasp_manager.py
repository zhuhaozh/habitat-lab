--- conflicted
+++ resolved
@@ -26,17 +26,6 @@
     Manages the agent grasping onto rigid objects and the links of articulated objects.
     """
 
-<<<<<<< HEAD
-    def __init__(self, sim, config):
-        self._sim = sim
-        self._snapped_obj_id = None
-        self._snapped_marker_id = None
-        self._snap_constraints = []
-        self._leave_info = None
-        self._config = config
-
-    def reconfigure(self):
-=======
     def __init__(
         self,
         sim: RearrangeSim,
@@ -57,17 +46,12 @@
         """Removes any existing constraints managed by this structure.
         Called from _sim.reconfigure().
         """
->>>>>>> d1df35e6
         for constraint_id in self._snap_constraints:
             self._sim.remove_rigid_constraint(constraint_id)
         self._snap_constraints.clear()
 
-<<<<<<< HEAD
-    def reset(self):
-=======
     def reset(self) -> None:
         """Reset the grasp manager by re-defining the collision group and dropping any grasped object."""
->>>>>>> d1df35e6
         # Setup the collision groups. UserGroup7 is the held object group, it
         # can interact with anything except for the robot.
         CollisionGroupHelper.set_mask_for_group(
@@ -77,11 +61,7 @@
         self.desnap(True)
         self._leave_info = None
 
-<<<<<<< HEAD
-    def is_violating_hold_constraint(self):
-=======
     def is_violating_hold_constraint(self) -> bool:
->>>>>>> d1df35e6
         """
         Returns true if the object is too far away from the gripper, meaning
         the agent violated the hold constraint.
@@ -103,12 +83,8 @@
         return False
 
     @property
-<<<<<<< HEAD
-    def is_grasped(self):
-=======
     def is_grasped(self) -> bool:
         """Returns whether or not an object is current grasped."""
->>>>>>> d1df35e6
         return (
             self._snapped_obj_id is not None
             or self._snapped_marker_id is not None
@@ -169,13 +145,6 @@
         return self._snapped_obj_id
 
     @property
-<<<<<<< HEAD
-    def snapped_marker_id(self):
-        return self._snapped_marker_id
-
-    @property
-    def snap_rigid_obj(self):
-=======
     def snapped_marker_id(self) -> str:
         """The name of the marker for the grasp."""
         return self._snapped_marker_id
@@ -183,24 +152,16 @@
     @property
     def snap_rigid_obj(self) -> ManagedRigidObject:
         """The grasped object instance."""
->>>>>>> d1df35e6
         return self._sim.get_rigid_object_manager().get_object_by_id(
             self._snapped_obj_id
         )
 
-<<<<<<< HEAD
-    def snap_to_marker(self, marker_name):
-        """
-        Create a constraint between the end-effector and the marker on the
-        articulated object that is attempted to be grasped.
-=======
     def snap_to_marker(self, marker_name: str) -> None:
         """
         Create a constraint between the end-effector and the marker on the
         articulated object to be grasped.
 
         :param marker_name: The name/id of the marker.
->>>>>>> d1df35e6
         """
         if marker_name == self._snapped_marker_id:
             return
@@ -223,10 +184,6 @@
         self._snapped_marker_id = marker_name
 
     def create_hold_constraint(
-<<<<<<< HEAD
-        self, pivot_in_link, pivot_in_obj, obj_id_b, link_id_b=None
-    ):
-=======
         self,
         pivot_in_link: mn.Vector3,
         pivot_in_obj: mn.Vector3,
@@ -242,7 +199,6 @@
 
         :return: The id of the newly created constraint or -1 if failed.
         """
->>>>>>> d1df35e6
         c = RigidConstraintSettings()
         c.object_id_a = self._sim.robot.get_robot_sim_id()
         c.link_id_a = self._sim.robot.ee_link_id
@@ -253,20 +209,12 @@
         c.pivot_b = pivot_in_obj
         c.max_impulse = self._config.GRASP_IMPULSE
         return self._sim.create_rigid_constraint(c)
-<<<<<<< HEAD
-
-    def snap_to_obj(self, snap_obj_id: int, force: bool = True):
-        """
-        :param snap_obj_id: Simulator object index.
-        :param force: Will transform the object to be in the robot's grasp, even if
-=======
 
     def snap_to_obj(self, snap_obj_id: int, force: bool = True) -> None:
         """Attempt to grasp an object, snapping/constraining it to the robot's end effector with 3 ball-joint constraints forming a fixed frame.
 
         :param snap_obj_id: The id of the object to be constrained to the end effector.
         :param force: Will kinematically snap the object to the robot's end-effector, even if
->>>>>>> d1df35e6
             the object is already in the grasped state.
         """
         if snap_obj_id == self._snapped_obj_id:
