#!/usr/bin/env python3

# Copyright (c) Facebook, Inc. and its affiliates.
# This source code is licensed under the MIT license found in the
# LICENSE file in the root directory of this source tree.

import os.path as osp
from collections import defaultdict
from typing import Any, Dict, List, Optional, Tuple, Union

import magnum as mn
import numpy as np
import numpy.typing as npt

import habitat_sim
from habitat.config.default import Config
from habitat.core.registry import registry
from habitat.core.simulator import Observations
from habitat.sims.habitat_simulator.habitat_simulator import HabitatSim
from habitat.tasks.rearrange.marker_info import MarkerInfo
from habitat.tasks.rearrange.rearrange_grasp_manager import (
    RearrangeGraspManager,
)
from habitat.tasks.rearrange.utils import (
    IkHelper,
    get_aabb,
    is_pb_installed,
    make_render_only,
    rearrange_collision,
)
from habitat_sim.nav import NavMeshSettings
from habitat_sim.physics import MotionType

# flake8: noqa
from habitat_sim.robots import FetchRobot, FetchRobotNoWheels


@registry.register_simulator(name="RearrangeSim-v0")
class RearrangeSim(HabitatSim):
    def __init__(self, config: Config):
        super().__init__(config)

        agent_config = self.habitat_config

        agent_cfg = self._get_agent_config()

        self.navmesh_settings = NavMeshSettings()
        self.navmesh_settings.set_defaults()
        self.navmesh_settings.agent_radius = agent_cfg.RADIUS
        self.navmesh_settings.agent_height = agent_cfg.HEIGHT

        self.first_setup = True
        self.ep_info: Optional[Config] = None
        self.prev_loaded_navmesh = None
        self.prev_scene_id = None
        self._is_pb_installed = is_pb_installed()

        # Number of physics updates per action
        self.ac_freq_ratio = agent_config.AC_FREQ_RATIO
        # The physics update time step.
        self.ctrl_freq = agent_config.CTRL_FREQ
        # Effective control speed is (ctrl_freq/ac_freq_ratio)

        self.art_objs: List[habitat_sim.physics.ManagedArticulatedObject] = []
        self._start_art_states: Dict[
            habitat_sim.physics.ManagedArticulatedObject, List[float]
        ] = {}
        self._prev_obj_names: Optional[List[str]] = None
        self.scene_obj_ids: List[int] = []
        # Used to get data from the RL environment class to sensors.
        self._goal_pos = None
        self.viz_ids: Dict[Any, Any] = defaultdict(lambda: None)
        self.ref_handle_to_rigid_obj_id: Optional[Dict[str, int]] = None
        robot_cls = eval(self.habitat_config.ROBOT_TYPE)
        self.robot = robot_cls(self.habitat_config.ROBOT_URDF, self)
        self._orig_robot_js_start = np.array(self.robot.params.arm_init_params)
        self._markers: Dict[str, MarkerInfo] = {}

        self._viz_templates: Dict[str, Any] = {}
        self._viz_handle_to_template: Dict[str, float] = {}
        self._viz_objs: Dict[str, Any] = {}

        self._ik_helper: Optional[IkHelper] = None

        # Disables arm control. Useful if you are hiding the arm to perform
        # some scene sensing.
        self.ctrl_arm = True

        self.grasp_mgr: RearrangeGraspManager = RearrangeGraspManager(
            self, self.habitat_config
        )

    def _get_target_trans(self):
        """
        This is how the target transforms should be accessed since
        multiprocessing does not allow pickling.
        """
        # Preprocess the ep_info making necessary datatype conversions.
        target_trans = []
        rom = self.get_rigid_object_manager()
        for target_handle, trans in self._targets.items():
            targ_idx = self.scene_obj_ids.index(
                rom.get_object_by_handle(target_handle).object_id
            )
            target_trans.append((targ_idx, trans))
        return target_trans

    def _try_acquire_context(self):
        if self.habitat_config.CONCUR_RENDER:
            self.renderer.acquire_gl_context()

    def sleep_all_objects(self):
        """
        De-activate (sleep) all rigid objects in the scene, assuming they are already in a dynamically stable state.
        """
        rom = self.get_rigid_object_manager()
        for _, ro in rom.get_objects_by_handle_substring().items():
            ro.awake = False
        aom = self.get_articulated_object_manager()
        for _, ao in aom.get_objects_by_handle_substring().items():
            ao.awake = False

    def add_markers(self, ep_info: Config):
        self._markers = {}
        aom = self.get_articulated_object_manager()
        for marker in ep_info["markers"]:
            p = marker["params"]
            ao = aom.get_object_by_handle(p["object"])
            name_to_link = {}
            name_to_link_id = {}
            for i in range(ao.num_links):
                name = ao.get_link_name(i)
                link = ao.get_link_scene_node(i)
                name_to_link[name] = link
                name_to_link_id[name] = i

            self._markers[marker["name"]] = MarkerInfo(
                p["offset"],
                name_to_link[p["link"]],
                ao,
                name_to_link_id[p["link"]],
            )

    def get_marker(self, name: str) -> MarkerInfo:
        return self._markers[name]

    def get_all_markers(self):
        return self._markers

    def _update_markers(self) -> None:
        for m in self._markers.values():
            m.update()

    @property
    def ik_helper(self):
        if not self._is_pb_installed:
            raise ImportError(
                "Need to install PyBullet to use IK (`pip install pybullet==3.0.4`)"
            )
        return self._ik_helper

    def reconfigure(self, config: Config):
        ep_info = config["ep_info"][0]
        self.instance_handle_to_ref_handle = ep_info["info"]["object_labels"]

        config["SCENE"] = ep_info["scene_id"]

        super().reconfigure(config, should_close_on_new_scene=False)

        self.ref_handle_to_rigid_obj_id = {}

        self.ep_info = ep_info
        self._try_acquire_context()

        new_scene = self.prev_scene_id != ep_info["scene_id"]

        if new_scene:
            self.grasp_mgr.reconfigure()
            # add and initialize the robot
            ao_mgr = self.get_articulated_object_manager()
            if self.robot.sim_obj is not None and self.robot.sim_obj.is_alive:
                ao_mgr.remove_object_by_id(self.robot.sim_obj.object_id)

            self.robot.reconfigure()
            self._prev_obj_names = None

        self.grasp_mgr.reset()

        # Only remove and re-add objects if we have a new set of objects.
        obj_names = [x[0] for x in ep_info["rigid_objs"]]
        should_add_objects = self._prev_obj_names != obj_names
        self._prev_obj_names = obj_names

        self._clear_objects(should_add_objects)

        self.prev_scene_id = ep_info["scene_id"]
        self._viz_templates = {}
        self._viz_handle_to_template = {}

        # Set the default articulated object joint state.
        for ao, set_joint_state in self._start_art_states.items():
            ao.clear_joint_states()
            ao.joint_positions = set_joint_state

        # Load specified articulated object states from episode config
        self._set_ao_states_from_ep(ep_info)

        use_arm_start = self._orig_robot_js_start + (
            self.habitat_config.get("ROBOT_JOINT_START_NOISE", 0.0)
            * np.random.randn(self._orig_robot_js_start.shape[0])
        )
        self.robot.params.arm_init_params = use_arm_start
        self.robot.reset()
        # TEMPORARY FIX UNTIL MERGED INTO HABITAT_SIM
        self.robot.params.cameras["robot_head"].cam_offset_pos = mn.Vector3(
            0.26, 1.2, 0.0
        )

        # consume a fixed position from SIMUALTOR.AGENT_0 if configured
        if self.habitat_config.AGENT_0.IS_SET_START_STATE:
            self.robot.base_pos = mn.Vector3(
                self.habitat_config.AGENT_0.START_POSITION
            )
            agent_rot = self.habitat_config.AGENT_0.START_ROTATION
            self.robot.sim_obj.rotation = mn.Quaternion(
                mn.Vector3(agent_rot[:3]), agent_rot[3]
            )

            if "RENDER_CAMERA_OFFSET" in self.habitat_config:
                self.robot.params.cameras[
                    "robot_third"
                ].cam_offset_pos = mn.Vector3(
                    self.habitat_config.RENDER_CAMERA_OFFSET
                )
            if "RENDER_CAMERA_LOOKAT" in self.habitat_config:
                self.robot.params.cameras[
                    "robot_third"
                ].cam_look_at_pos = mn.Vector3(
                    self.habitat_config.RENDER_CAMERA_LOOKAT
                )

        # add episode clutter objects additional to base scene objects
        self._add_objs(ep_info, should_add_objects)
        self._setup_targets()

        self.add_markers(ep_info)

        # auto-sleep rigid objects as optimization
        if self.habitat_config.AUTO_SLEEP:
            self.sleep_all_objects()

        if new_scene:
            self._recompute_navmesh()

        # Get the starting positions of the target objects.
        rom = self.get_rigid_object_manager()
        scene_pos = self.get_scene_pos()
        self.target_start_pos = np.array(
            [
                scene_pos[
                    self.scene_obj_ids.index(
                        rom.get_object_by_handle(t_handle).object_id
                    )
                ]
                for t_handle, _ in self._targets.items()
            ]
        )

        if self.first_setup:
            self.first_setup = False
            ik_arm_urdf = self.habitat_config.get("IK_ARM_URDF", None)
            if ik_arm_urdf is not None and self._is_pb_installed:
                self._ik_helper = IkHelper(
                    self.habitat_config.IK_ARM_URDF,
                    np.array(self.robot.params.arm_init_params),
                )
            # Capture the starting art states
            self._start_art_states = {
                ao: ao.joint_positions for ao in self.art_objs
            }

    def set_robot_base_to_random_point(self):
        for _ in range(50):
            start_pos = self.pathfinder.get_random_navigable_point()
            start_rot = np.random.uniform(0, 2 * np.pi)

            self.robot.base_pos = start_pos
            self.robot.base_rot = start_rot

            self.internal_step(-1)
            did_collide, details = rearrange_collision(
                self,
                True,
                ignore_base=False,
            )
            if not did_collide:
                break

    def _setup_targets(self):
        self._targets = {}
        for target_handle, transform in self.ep_info["targets"].items():
            self._targets[target_handle] = mn.Matrix4(
                [[transform[j][i] for j in range(4)] for i in range(4)]
            )

    def _recompute_navmesh(self):
        """Generates the navmesh or loads the saved navmesh if it exists. This must be called
        AFTER adding articulated objects to the scene.
        """

        scene_name = self.ep_info["scene_id"]
        navmesh_path = scene_name.split(".glb")[0] + ".navmesh"

        if osp.exists(navmesh_path) and not self.habitat_config.get(
            "FORCE_RECOMPUTE_NAVMESH", False
        ):
            self.pathfinder.load_nav_mesh(navmesh_path)
        else:
            # cache current motiontype and set to STATIC for inclusion in the NavMesh computation
            motion_types = []
            for art_obj in self.art_objs:
                motion_types.append(art_obj.motion_type)
                art_obj.motion_type = MotionType.STATIC

            # compute new NavMesh
            self.recompute_navmesh(
                self.pathfinder,
                self.navmesh_settings,
                include_static_objects=True,
            )
            # optionally save the new NavMesh
            self.pathfinder.save_nav_mesh(navmesh_path)
            # reset cached MotionTypes
            for art_obj, motion_type in zip(self.art_objs, motion_types):
                art_obj.motion_type = motion_type

<<<<<<< HEAD
        self._navmesh_vertices = np.stack(
            self.pathfinder.build_navmesh_vertices(), axis=0
        )
        self._island_sizes = [
            self.pathfinder.island_radius(p) for p in self._navmesh_vertices
        ]
        self._max_island_size = max(self._island_sizes)

    def _get_non_frl_objs(self):
        rom = self.get_rigid_object_manager()
        return [
            handle
            for handle in rom.get_object_handles()
            if "frl" not in handle
        ]

=======
>>>>>>> 591ce00f
    def _clear_objects(self, should_add_objects: bool) -> None:
        rom = self.get_rigid_object_manager()

        # Clear all the rigid objects.
        if should_add_objects:
            for scene_obj_id in self.scene_obj_ids:
                if rom.get_library_has_id(scene_obj_id):
                    rom.remove_object_by_id(scene_obj_id)
            self.scene_obj_ids = []

        # Reset all marker visualization points
        for obj_id in self.viz_ids.values():
            if rom.get_library_has_id(obj_id):
                rom.remove_object_by_id(obj_id)
        self.viz_ids = defaultdict(lambda: None)

        # Remove all object mesh visualizations.
        for viz_obj in self._viz_objs.values():
            if rom.get_library_has_id(viz_obj.object_id):
                rom.remove_object_by_id(viz_obj.object_id)
        self._viz_objs = {}

        # Do not remove the articulated objects from the scene, these are
        # managed by the underlying sim.
        self.art_objs = []

    def _set_ao_states_from_ep(self, ep_info: Config) -> None:
        """
        Sets the ArticulatedObject states for the episode which are differ from base scene state.
        """
        aom = self.get_articulated_object_manager()
        # NOTE: ep_info["ao_states"]: Dict[str, Dict[int, float]] : {instance_handle -> {link_ix, state}}
        for aoi_handle, joint_states in ep_info["ao_states"].items():
            ao = aom.get_object_by_handle(aoi_handle)
            ao_pose = ao.joint_positions
            for link_ix, joint_state in joint_states.items():
                joint_position_index = ao.get_link_joint_pos_offset(
                    int(link_ix)
                )
                ao_pose[joint_position_index] = joint_state
            ao.joint_positions = ao_pose

    def safe_snap_point(self, pos: np.ndarray) -> np.ndarray:
        """
        snap_point can return nan which produces hard to catch errors.
        """
        new_pos = self.pathfinder.snap_point(pos)
        island_radius = self.pathfinder.island_radius(new_pos)

        if np.isnan(new_pos[0]) or island_radius != self._max_island_size:
            # The point is not valid or not in a different island. Find a
            # different point nearby that is on a different island and is
            # valid.
            for _ in range(10):
                new_pos = self.pathfinder.get_random_navigable_point_near(
                    pos, 1.5, 1000
                )
                island_radius = self.pathfinder.island_radius(new_pos)
                if island_radius == self._max_island_size:
                    break

        if np.isnan(new_pos[0]) or island_radius != self._max_island_size:
            # This is a last resort, take a navmesh vertex that is closest
            use_verts = [
                x
                for s, x in zip(self._island_sizes, self._navmesh_vertices)
                if s == self._max_island_size
            ]
            distances = np.linalg.norm(
                np.array(pos).reshape(1, 3) - use_verts, axis=-1
            )
            closest_idx = np.argmin(distances)
            new_pos = self._navmesh_vertices[closest_idx]

        return new_pos

    def _add_objs(self, ep_info: Config, should_add_objects: bool) -> None:
        # Load clutter objects:
        # NOTE: ep_info["rigid_objs"]: List[Tuple[str, np.array]]  # list of objects, each with (handle, transform)
        rom = self.get_rigid_object_manager()
        obj_counts: Dict[str, int] = defaultdict(int)

        for i, (obj_handle, transform) in enumerate(ep_info["rigid_objs"]):
            if should_add_objects:
                obj_attr_mgr = self.get_object_template_manager()
                matching_templates = (
                    obj_attr_mgr.get_templates_by_handle_substring(obj_handle)
                )
                assert (
                    len(matching_templates.values()) == 1
                ), "Duplicate object attributes matched to shortened handle. TODO: relative paths as handles should fix this. For now, try renaming objects to avoid collision."
                ro = rom.add_object_by_template_handle(
                    list(matching_templates.keys())[0]
                )
            else:
                ro = rom.get_object_by_id(self.scene_obj_ids[i])

            # The saved matrices need to be flipped when reloading.
            ro.transformation = mn.Matrix4(
                [[transform[j][i] for j in range(4)] for i in range(4)]
            )
            ro.angular_velocity = mn.Vector3.zero_init()
            ro.linear_velocity = mn.Vector3.zero_init()

            other_obj_handle = (
                obj_handle.split(".")[0] + f"_:{obj_counts[obj_handle]:04d}"
            )
            if should_add_objects:
                self.scene_obj_ids.append(ro.object_id)

            if other_obj_handle in self.instance_handle_to_ref_handle:
                ref_handle = self.instance_handle_to_ref_handle[
                    other_obj_handle
                ]
                rel_idx = self.scene_obj_ids.index(ro.object_id)
                self.ref_handle_to_rigid_obj_id[ref_handle] = rel_idx
            obj_counts[obj_handle] += 1

        ao_mgr = self.get_articulated_object_manager()
        for aoi_handle in ao_mgr.get_object_handles():
            self.art_objs.append(ao_mgr.get_object_by_handle(aoi_handle))

    def _create_obj_viz(self, ep_info: Config):
        """
        Adds a visualization of the goal for each of the target objects in the
        scene. This is the same as the target object, but is a render only
        object. This also places dots around the bounding box of the object to
        further distinguish the goal from the target object.
        """
        for marker_name, m in self._markers.items():
            m_T = m.get_current_transform()
            self.viz_ids[marker_name] = self.visualize_position(
                m_T.translation, self.viz_ids[marker_name]
            )

        rom = self.get_rigid_object_manager()
        obj_attr_mgr = self.get_object_template_manager()
        for target_handle, transform in self._targets.items():
            # Visualize the goal of the object
            if self.habitat_config.DEBUG_RENDER_GOAL:
                new_target_handle = (
                    target_handle.split("_:")[0] + ".object_config.json"
                )
                matching_templates = (
                    obj_attr_mgr.get_templates_by_handle_substring(
                        new_target_handle
                    )
                )
                ro = rom.add_object_by_template_handle(
                    list(matching_templates.keys())[0]
                )
                self.set_object_bb_draw(True, ro.object_id)
                ro.transformation = transform
                make_render_only(ro, self)
                bb = get_aabb(ro.object_id, self, True)
                bb_viz_name1 = target_handle + "_bb1"
                bb_viz_name2 = target_handle + "_bb2"
                viz_r = 0.01
                self.viz_ids[bb_viz_name1] = self.visualize_position(
                    bb.front_bottom_right, self.viz_ids[bb_viz_name1], viz_r
                )
                self.viz_ids[bb_viz_name2] = self.visualize_position(
                    bb.back_top_left, self.viz_ids[bb_viz_name2], viz_r
                )

                self._viz_objs[target_handle] = ro

            # Draw a bounding box around the target object
            self.set_object_bb_draw(
                True, rom.get_object_by_handle(target_handle).object_id
            )

    def capture_state(self, with_robot_js=False) -> Dict[str, Any]:
        """
        Record and return a dict of state info.

        :param with_robot_js: If true, state dict includes robot joint positions in addition.

        State info dict includes:
         - Robot transform
         - a list of ArticulatedObject transforms
         - a list of RigidObject transforms
         - a list of ArticulatedObject joint states
         - the object id of currently grasped object (or None)
         - (optionally) the robot's joint positions
        """
        # Don't need to capture any velocity information because this will
        # automatically be set to 0 in `set_state`.
        robot_T = self.robot.sim_obj.transformation
        art_T = [ao.transformation for ao in self.art_objs]
        rom = self.get_rigid_object_manager()
        static_T = [
            rom.get_object_by_id(i).transformation for i in self.scene_obj_ids
        ]
        art_pos = [ao.joint_positions for ao in self.art_objs]
        robot_js = self.robot.sim_obj.joint_positions

        ret = {
            "robot_T": robot_T,
            "art_T": art_T,
            "static_T": static_T,
            "art_pos": art_pos,
            "obj_hold": self.grasp_mgr.snap_idx,
        }
        if with_robot_js:
            ret["robot_js"] = robot_js
        return ret

    def set_state(self, state: Dict[str, Any], set_hold=False) -> None:
        """
        Sets the simulation state from a cached state info dict. See capture_state().

          :param set_hold: If true this will set the snapped object from the `state`.
          TODO: This should probably be True by default, but I am not sure the effect
          it will have.
        """
        rom = self.get_rigid_object_manager()
        if state["robot_T"] is not None:
            self.robot.sim_obj.transformation = state["robot_T"]
            n_dof = len(self.robot.sim_obj.joint_forces)
            self.robot.sim_obj.joint_forces = np.zeros(n_dof)
            self.robot.sim_obj.joint_velocities = np.zeros(n_dof)

        if "robot_js" in state:
            self.robot.sim_obj.joint_positions = state["robot_js"]

        for T, ao in zip(state["art_T"], self.art_objs):
            ao.transformation = T

        for T, i in zip(state["static_T"], self.scene_obj_ids):
            # reset object transform
            obj = rom.get_object_by_id(i)
            obj.transformation = T
            obj.linear_velocity = mn.Vector3()
            obj.angular_velocity = mn.Vector3()

        for p, ao in zip(state["art_pos"], self.art_objs):
            ao.joint_positions = p

        if set_hold:
            if state["obj_hold"] is not None:
                self.internal_step(-1)
                self.grasp_mgr.snap_to_obj(state["obj_hold"])
            else:
                self.grasp_mgr.desnap(True)

    def step(self, action: Union[str, int]) -> Observations:
        rom = self.get_rigid_object_manager()

        self._update_markers()

        if self.habitat_config.DEBUG_RENDER:
            rom = self.get_rigid_object_manager()
            self._try_acquire_context()
            # Don't draw bounding boxes over target objects.
            for obj_handle, _ in self._targets.items():
                self.set_object_bb_draw(
                    False, rom.get_object_by_handle(obj_handle).object_id
                )

            # Remove viz objects
            for obj in self._viz_objs.values():
                if obj is not None and rom.get_library_has_id(obj.object_id):
                    rom.remove_object_by_id(obj.object_id)
            self._viz_objs = {}

            # Remove all visualized positions
            add_back_viz_objs = {}
            for name, viz_id in self.viz_ids.items():
                if viz_id is None:
                    continue
                viz_obj = rom.get_object_by_id(viz_id)
                before_pos = viz_obj.translation
                rom.remove_object_by_id(viz_id)
                r = self._viz_handle_to_template[viz_id]
                add_back_viz_objs[name] = (before_pos, r)
            self.viz_ids = defaultdict(lambda: None)

        self.grasp_mgr.update()

        if self.habitat_config.CONCUR_RENDER:
            self._prev_sim_obs = self.start_async_render()

            for _ in range(self.ac_freq_ratio):
                self.internal_step(-1)
            # self.internal_step(0.008 * self.ac_freq_ratio)

            self._prev_sim_obs = self.get_sensor_observations_async_finish()
            obs = self._sensor_suite.get_observations(self._prev_sim_obs)
        else:
            for _ in range(self.ac_freq_ratio):
                self.internal_step(-1)
            # self.internal_step(0.008 * self.ac_freq_ratio)
            self._prev_sim_obs = self.get_sensor_observations()
            obs = self._sensor_suite.get_observations(self._prev_sim_obs)

        # TODO: Make debug cameras more flexible
        if "robot_third_rgb" in obs and self.habitat_config.DEBUG_RENDER:
            self._try_acquire_context()
            for k, (pos, r) in add_back_viz_objs.items():
                viz_id = self.viz_ids[k]

                self.viz_ids[k] = self.visualize_position(
                    pos, self.viz_ids[k], r=r
                )

            # Also render debug information
            self._create_obj_viz(self.ep_info)

            debug_obs = self.get_sensor_observations()
            obs["robot_third_rgb"] = debug_obs["robot_third_rgb"][:, :, :3]

        if self.habitat_config.HABITAT_SIM_V0.get(
            "ENABLE_GFX_REPLAY_SAVE", False
        ):
            self.gfx_replay_manager.save_keyframe()

        return obs

    def visualize_position(
        self,
        position: np.ndarray,
        viz_id: Optional[int] = None,
        r: float = 0.05,
    ) -> int:
        """Adds the sphere object to the specified position for visualization purpose."""

        template_mgr = self.get_object_template_manager()
        rom = self.get_rigid_object_manager()
        viz_obj = None
        if viz_id is None:
            if r not in self._viz_templates:
                template = template_mgr.get_template_by_handle(
                    template_mgr.get_template_handles("sphere")[0]
                )
                template.scale = mn.Vector3(r, r, r)
                self._viz_templates[str(r)] = template_mgr.register_template(
                    template, "ball_new_viz_" + str(r)
                )
            viz_obj = rom.add_object_by_template_id(
                self._viz_templates[str(r)]
            )
            make_render_only(viz_obj, self)
            self._viz_handle_to_template[viz_obj.object_id] = r
        else:
            viz_obj = rom.get_object_by_id(viz_id)

        viz_obj.translation = mn.Vector3(*position)
        return viz_obj.object_id

    def internal_step(self, dt: Union[int, float]) -> None:
        """Step the world and update the robot.

        :param dt: Timestep by which to advance the world. Multiple physics substeps can be excecuted within a single timestep. -1 indicates a single physics substep.

        Never call sim.step_world directly or miss updating the robot.
        """

        # optionally step physics and update the robot for benchmarking purposes
        if self.habitat_config.get("STEP_PHYSICS", True):
            self.step_world(dt)
            if self.robot is not None and self.habitat_config.get(
                "UPDATE_ROBOT", True
            ):
                self.robot.update()

    def get_targets(self) -> Tuple[np.ndarray, np.ndarray]:
        """Get a mapping of object ids to goal positions for rearrange targets.

        :return: ([idx: int], [goal_pos: list]) The index of the target object
          in self.scene_obj_ids and the 3D goal POSITION, rotation is IGNORED.
          Note that goal_pos is the desired position of the object, not the
          starting position.
        """
        targ_idx, targ_trans = list(zip(*self._get_target_trans()))

        a, b = np.array(targ_idx), [
            np.array(x.translation) for x in targ_trans
        ]
        return a, np.array(b)

    def get_n_targets(self) -> int:
        """Get the number of rearrange targets."""
        return len(self.ep_info["targets"])

    def get_target_objs_start(self) -> np.ndarray:
        """Get the initial positions of all objects targeted for rearrangement as a numpy array."""
        return np.array(self.target_start_pos)

    def get_scene_pos(self) -> np.ndarray:
        """Get the positions of all clutter RigidObjects in the scene as a numpy array."""
        rom = self.get_rigid_object_manager()
        return np.array(
            [
                rom.get_object_by_id(idx).translation
                for idx in self.scene_obj_ids
            ]
        )<|MERGE_RESOLUTION|>--- conflicted
+++ resolved
@@ -17,7 +17,7 @@
 from habitat.core.registry import registry
 from habitat.core.simulator import Observations
 from habitat.sims.habitat_simulator.habitat_simulator import HabitatSim
-from habitat.tasks.rearrange.marker_info import MarkerInfo
+from habitat.tasks.rearrange.marker_info import MarkerInfo, Tuple
 from habitat.tasks.rearrange.rearrange_grasp_manager import (
     RearrangeGraspManager,
 )
@@ -334,7 +334,6 @@
             for art_obj, motion_type in zip(self.art_objs, motion_types):
                 art_obj.motion_type = motion_type
 
-<<<<<<< HEAD
         self._navmesh_vertices = np.stack(
             self.pathfinder.build_navmesh_vertices(), axis=0
         )
@@ -343,16 +342,6 @@
         ]
         self._max_island_size = max(self._island_sizes)
 
-    def _get_non_frl_objs(self):
-        rom = self.get_rigid_object_manager()
-        return [
-            handle
-            for handle in rom.get_object_handles()
-            if "frl" not in handle
-        ]
-
-=======
->>>>>>> 591ce00f
     def _clear_objects(self, should_add_objects: bool) -> None:
         rom = self.get_rigid_object_manager()
 
