--- conflicted
+++ resolved
@@ -149,15 +149,8 @@
             self.task_def["start"]["precondition"]
         )
 
-<<<<<<< HEAD
-            for k, preconds in self.task_def["stage_goals"].items():
-                self._stage_goals[k] = self._parse_precond_list(preconds)
-        else:
-            self.domain.reset()
-=======
         for k, preconds in self.task_def["stage_goals"].items():
             self._stage_goals[k] = self._parse_precond_list(preconds)
->>>>>>> fdf4eb33
 
         self.start_state.set_state(
             self.domain.get_name_to_id_mapping(), self._sim
