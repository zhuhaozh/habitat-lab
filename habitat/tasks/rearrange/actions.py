--- conflicted
+++ resolved
@@ -58,17 +58,10 @@
         self.does_want_terminate = False
 
     def step(self, task, *args, is_last_action, **kwargs):
-<<<<<<< HEAD
-        should_stop = kwargs.get("REARRANGE_STOP", [0.0])
-        if should_stop[0] > self._config.STOP_THRESHOLD:
-            rearrange_logger.debug(
-                f"Rearrange stop action requesting episode stop with action {should_stop}"
-=======
         should_stop = kwargs.get("REARRANGE_STOP", [1.0])
         if should_stop[0] > 0.0:
             rearrange_logger.debug(
                 "Rearrange stop action requesting episode stop."
->>>>>>> 5b748295
             )
             self.does_want_terminate = True
 
